name: DSC-Release-$(Build.BuildId)
trigger: none

pr:
  branches:
    include:
    - onebranch
    - release/v*

parameters:
  - name: OfficialBuild
    type: boolean
    default: false
  - name: PublishToStore
    type: boolean
    default: false

variables:
  - name: BuildConfiguration
    value: 'release'
  - name: PackageRoot
    value: '$(System.ArtifactsDirectory)/Packages'
  - name: WindowsContainerImage
    value: 'onebranch.azurecr.io/windows/ltsc2022/vse2022:latest'
  - name: Codeql.TSAEnabled
    value: true
  - name: templateFile
    value: ${{ iif ( parameters.OfficialBuild, 'v2/OneBranch.Official.CrossPlat.yml@onebranchTemplates', 'v2/OneBranch.NonOfficial.CrossPlat.yml@onebranchTemplates' ) }}
  - group: DSC-Rust.SDK
  - name: officialBuild
    value: ${{ parameters.OfficialBuild }}

resources:
  repositories:
  - repository: onebranchTemplates
    type: git
    name: OneBranch.Pipelines/GovernedTemplates
    ref: refs/heads/main

extends:
  template: ${{ variables.templateFile }}
  parameters:
    release:
      category: NonAzure
    featureFlags:
      WindowsHostVersion:
        Disk: Large
        Version: 2022
        Network: KS1 # note that this property is sticky so commenting out will use the previous set one
# Currently can't be used as some NPM pkgs like tree-sitter-cli reach out to GitHub to get the actual zip pkg
#        Network: NetLock
    customTags: 'ES365AIMigrationTooling'
    globalSdl:
      disableLegacyManifest: true
      sbom:
        enabled: true
        packageName: Microsoft.DSC
      codeql:
        compiled:
          enabled: true
      asyncSdl: # https://aka.ms/obpipelines/asyncsdl
        enabled: true
        forStages: [Build]
        credscan:
          enabled: true
          scanFolder:  $(System.DefaultWorkingDirectory)
        binskim:
          enabled: true
        apiscan:
          enabled: false
        tsaOptionsFile: .config\tsaoptions.json

    stages:
    - stage: BuildAndSign
      displayName: Build Native Binaries
      dependsOn: []
      jobs:
      - job: SetPackageVersion
        displayName: Set PackageVersion
        pool:
          type: windows
          vmImage: windows-latest
        variables:
<<<<<<< HEAD
          repoRoot: '$(System.DefaultWorkingDirectory)\DSC'
=======
          repoRoot: $(Build.SourcesDirectory)\DSC
>>>>>>> 92795f6e
          ob_sdl_tsa_configFile: '$(System.DefaultWorkingDirectory)\.config\tsaoptions.json'
          ob_outputDirectory: '$(Build.ArtifactStagingDirectory)'
          ob_sdl_sbom_enabled: false
          ob_signing_setup_enabled: false
          ob_sdl_codeql_compiled_enabled: false
        steps:
        - checkout: self
        - pwsh: |
<<<<<<< HEAD
            Write-Verbose -Verbose (Get-ChildItem '$(repoRoot)' | Out-String)
=======
            Write-Verbose -Verbose (Get-ChildItem '$(Build.SourcesDirectory)\DSC\.config')
>>>>>>> 92795f6e
            $packageVersion = $(repoRoot)/build.ps1 -GetPackageVersion
            $vstsCommandString = "vso[task.setvariable variable=Version;isoutput=true]$packageVersion"
            Write-Host ("sending " + $vstsCommandString)
            Write-Host "##$vstsCommandString"
          name: Package
          displayName: Set Package Version
        - task: AzureCLI@2
          displayName: Get Az Token
          inputs:
            azureSubscription: PowerShell-CICD-Feed-Access
            scriptType: pscore
            scriptLocation: inlineScript
            inlineScript: |
              $token = az account get-access-token --query accessToken --resource 499b84ac-1321-427f-aa17-267ca6975798 -o tsv
              $vstsCommandString = "vso[task.setvariable variable=AzToken;isoutput=true]$token"
              Write-Host "Setting token"
              Write-Host "##$vstsCommandString"

      - job: BuildWin_x64
        dependsOn: SetPackageVersion
        variables:
          ob_sdl_tsa_configFile: '$(System.DefaultWorkingDirectory)\.config\tsaoptions.json'
          ob_outputDirectory: '$(Build.ArtifactStagingDirectory)'
          signSrcPath: '$(System.DefaultWorkingDirectory)\out'
          AzToken: $[ dependencies.SetPackageVersion.outputs['AzToken'] ]
          ob_sdl_sbom_enabled: true
          ob_signing_setup_enabled: true
          ob_sdl_codeql_compiled_enabled: true
        pool:
          type: windows
        steps:
        - template: .pipelines/DSC-Windows.yml@self
          parameters:
            buildName: x86_64-pc-windows-msvc
            signSrcPath: '$(signSrcPath)'
            PackageRoot: '$(PackageRoot)'
            aztoken: '$(AzToken)'
            rustSDK: '$(Rust.SDK)'

      - job: BuildWin_arm64
        dependsOn: SetPackageVersion
        variables:
          ob_sdl_tsa_configFile: '$(System.DefaultWorkingDirectory)\.config\tsaoptions.json'
          ob_outputDirectory: '$(Build.ArtifactStagingDirectory)'
          signSrcPath: '$(System.DefaultWorkingDirectory)\out'
          AzToken: $[ dependencies.SetPackageVersion.outputs['AzToken'] ]
          ob_sdl_sbom_enabled: true
          ob_signing_setup_enabled: true
          ob_sdl_codeql_compiled_enabled: true
        pool:
          type: windows
        steps:
        - template: .pipelines/DSC-Windows.yml@self
          parameters:
            buildName: aarch64-pc-windows-msvc
            signSrcPath: '$(signSrcPath)'
            PackageRoot: '$(PackageRoot)'
            aztoken: '$(AzToken)'
            rustSDK: '$(Rust.SDK)'

      - job: CreateMsixBundle
        dependsOn:
          - BuildWin_x64
          - BuildWin_arm64
        variables:
          ob_outputDirectory: '$(Build.ArtifactStagingDirectory)'
          ob_sdl_tsa_configFile: '$(System.DefaultWorkingDirectory)\.config\tsaoptions.json'
          ob_symbolsPublishing_enabled: true
          ob_symbolsPublishing_symbolsFolder: '$(System.DefaultWorkingDirectory)\DSC\bin'
          ob_symbolsPublishing_searchPattern: '**/*.pdb'
          ob_symbolsPublishing_indexSources: true
          ob_sdl_sbom_enabled: false
          ob_signing_setup_enabled: false
          ob_sdl_codeql_compiled_enabled: false
          ob_restore_phase: true
        pool:
          type: windows
        steps:
        - checkout: self
        - download: current
          artifact: drop_BuildAndSign_BuildWin_x64
          patterns: '*.msix'
        - download: current
          artifact: drop_BuildAndSign_BuildWin_arm64
          patterns: '*.msix'
        - pwsh: |
            Set-Location "$(System.DefaultWorkingDirectory)\DSC"
            $null = New-Item -ItemType Directory -Path "./bin/msix" -Force -ErrorAction Ignore
            Copy-Item "$(Pipeline.Workspace)/drop_BuildAndSign_BuildWin_x64/*.msix" ./bin/msix -Verbose
            Copy-Item "$(Pipeline.Workspace)/drop_BuildAndSign_BuildWin_arm64/*.msix" ./bin/msix -Verbose
            ./build.ps1 -PackageType msixbundle
            Copy-Item "$(System.DefaultWorkingDirectory)/DSC/bin/*.msixbundle" "$(ob_outputDirectory)"
          displayName: 'Create msixbundle'
          condition: succeeded()

      - job: SignMsixBundle
        condition: and(succeeded(), eq(variables.officialBuild, true))
        dependsOn: CreateMsixBundle
        variables:
          ob_outputDirectory: '$(Build.ArtifactStagingDirectory)'
          ob_sdl_sbom_enabled: false
          ob_signing_setup_enabled: true
          ob_sdl_codeql_compiled_enabled: false
        pool:
          type: windows
        steps:
        - task: DownloadPipelineArtifact@2
          inputs:
            buildType: 'current'
            artifact: drop_BuildAndSign_CreateMsixBundle
            itemPattern: |
              **/*.msixbundle
            targetPath: '$(Build.ArtifactStagingDirectory)/downloads'
          displayName: Download MsixBundle
        - task: onebranch.pipeline.signing@1
          displayName: Sign MsixBundle
          condition: succeeded()
          inputs:
            command: 'sign'
            signing_profile: 'Dynamic-WINMSAPP1ST'
            files_to_sign: '*.msixbundle'
            search_root: '$(Build.ArtifactStagingDirectory)/downloads'
        - pwsh: |
            Copy-Item "$(Build.ArtifactStagingDirectory)/downloads/*.msixbundle" "$(ob_outputDirectory)"
          displayName: 'Copy MsixBundle to output directory'

      - job: PrepareStorePublish
        dependsOn: ['SetPackageVersion', 'SignMsixBundle']
<<<<<<< HEAD
        condition: and(succeeded(), eq(variables.officialBuild, true), eq( variables.PublishToStore, true ))
=======
        condition: and(succeeded(), eq(variables.officialBuild, true))
>>>>>>> 92795f6e
        displayName: Prepare Microsoft Store Publish to output directory
        pool:
          type: windows
        variables:
          ob_outputDirectory: '$(Build.ArtifactStagingDirectory)'
          ob_sdl_sbom_enabled: false
          ob_signing_setup_enabled: false
          ob_sdl_codeql_compiled_enabled: false
          PackageVersion: $[ dependencies.SetPackageVersion.outputs['Package.Version'] ]
        steps:
        - pwsh: |
<<<<<<< HEAD
            Write-Verbose -Verbose (Get-ChildItem '$(System.DefaultWorkingDirectory)' | Out-String)
            $pdpPath = '$(System.DefaultWorkingDirectory)\.pipelines\store\PDP\en-US\PDP.xml'
=======
            $null = New-Item -ItemType Directory -Path "$(ob_outputDirectory)\store" -Force -ErrorAction Stop
            Copy-Item -Recurse -Path '$(System.DefaultWorkingDirectory)\.pipelines\store' "$(ob_outputDirectory)\store" -Force -ErrorAction Stop

            $pdpPath = '$(ob_outputDirectory)\store\PDP\en-US\PDP.xml'
>>>>>>> 92795f6e
            if (-not (Test-Path -Path $pdpPath)) {
              throw "PDP path '$pdpPath' does not exist. Cannot update PDP.xml."
            }

<<<<<<< HEAD
            $sbConfigPath = '$(System.DefaultWorkingDirectory)\.pipelines\store\SBConfig.json'
=======
            $sbConfigPath = '$(ob_outputDirectory)\store\SBConfig.json'
>>>>>>> 92795f6e
            if (-not (Test-Path -Path $sbConfigPath)) {
              throw "SBConfig path '$sbConfigPath' does not exist. Cannot update SBConfig.json."
            }

            $isPreRelease = '$(PackageVersion)' -like '*-*'
            $pdpContent = Get-Content -Path $pdpPath -Raw
            $appName = if ($isPreRelease) {
              'DesiredStateConfiguration-Preview'
            } else {
              'DesiredStateConfiguration'
            }
            $pdpContent = $pdpContent.Replace('$AppName$', $appName)
            Set-Content -Path $pdpPath -Value $pdpContent
            Write-Host "PDP.xml updated successfully with AppName: $appName"

            $sbConfigContent = Get-Content -Path $sbConfigPath -Raw
            $productId = "Microsoft.$appName"
            $sbConfigContent = $sbConfigContent.Replace('$ProductID$', $productId)
            Set-Content -Path $sbConfigPath -Value $sbConfigContent
            Write-Host "SBConfig.json updated successfully with ProductID: $productId"
<<<<<<< HEAD
          displayName: 'Prepare Store Publish Files'
=======
>>>>>>> 92795f6e
        - download: current
          artifact: drop_BuildAndSign_SignMsixBundle
          patterns: '*.msixbundle'
        - task: MS-RDX-MRO.windows-store-publish.package-task.store-package@3
          displayName: Package for Store Submission
          inputs:
            serviceEndpoint: dsc-store
<<<<<<< HEAD
            sbConfigPath: '$(System.DefaultWorkingDirectory)\.pipelines\Store\SBConfig.json'
            sourceFolder: '$(Pipeline.Workspace)\drop_BuildAndSign_SignMsixBundle'
            contents: '*.msixbundle'
            outSBName: 'DesiredStateConfigurationStorePackage'
            pdpPath: '$(System.DefaultWorkingDirectory)\.pipelines\Store\PDP'
            pdpMediaPath: '$(System.DefaultWorkingDirectory)\.pipelines\Store\PDP-Media'
=======
            sbConfigPath: '$(ob_outputDirectory)/store/SBConfig.json'
            sourceFolder: '$(Pipeline.Workspace)/drop_BuildAndSign_SignMsixBundle'
            contents: '*.msixbundle'
            outSBName: 'DesiredStateConfigurationStorePackage'
            pdpPath: '$(ob_outputDirectory)/store/PDP/en-US/PDP.xml'
            pdpMediaPath: '$(ob_outputDirectory)/store/PDP/PDP-Media/en-US'
>>>>>>> 92795f6e
        - pwsh: |
            Get-Item -Path "$(System.DefaultWorkingDirectory)/SBLog.txt" -ErrorAction SilentlyContinue |
              Copy-Item -Destination "$(ob_outputDirectory)" -Verbose
          displayName: Upload Store Failure Log
          condition: failed()
        - pwsh: |
            $submissionPackageDir = "$(System.DefaultWorkingDirectory)/SBOutDir"
            $jsonFile = "$submissionPackageDir/DesiredStateConfigurationStorePackage.json"
            $zipFile = "$submissionPackageDir/DesiredStateConfigurationStorePackage.zip"

            if ((Test-Path $jsonFile) -and (Test-Path $zipFile)) {
              Write-Verbose -Verbose "Uploading StoreBroker Package files:"
              Write-Verbose -Verbose "JSON File: $jsonFile"
              Write-Verbose -Verbose "ZIP File: $zipFile"

              Copy-Item -Path $submissionPackageDir -Destination "$(ob_outputDirectory)" -Verbose -Recurse
            }

            else {
              Write-Error "Required files not found in $submissionPackageDir"
            }
          displayName: 'Upload StoreBroker Package'

      - job: BuildLinuxMusl
        dependsOn: SetPackageVersion
        variables:
          LinuxContainerImage: 'onebranch.azurecr.io/linux/ubuntu-2204:latest'
          PackageVersion: $[ dependencies.SetPackageVersion.outputs['Package.Version'] ]
          AzToken: $[ dependencies.SetPackageVersion.outputs['AzToken'] ]
          ob_outputDirectory: '$(Build.ArtifactStagingDirectory)'
          ob_linuxSymbolsPublishing_enabled: true
          ob_linuxSymbolsPublishing_symbolsFolder: '$(System.DefaultWorkingDirectory)/DSC/bin'
          ob_linuxSymbolsPublishing_searchPattern: '**/*.dbg'
        displayName: Linux-x64-musl
        pool:
          type: linux
        steps:
        - task: RustInstaller@1
          inputs:
            rustVersion: ms-stable
            toolchainFeed: $(Rust.SDK)
            additionalTargets: x86_64-unknown-linux-musl
          displayName: Install Rust
          env:
            ob_restore_phase: true
        - pwsh: |
            apt update
            apt -y install musl-tools rpm dpkg build-essential
            $header = "Bearer $(AzToken)"
            $env:CARGO_REGISTRIES_POWERSHELL_TOKEN = $header
            $env:CARGO_REGISTRIES_POWERSHELL_CREDENTIAL_PROVIDER = 'cargo:token'
            ./build.ps1 -Release -Architecture x86_64-unknown-linux-musl
            ./build.ps1 -PackageType tgz -Architecture x86_64-unknown-linux-musl -Release
            ./build.ps1 -PackageType rpm -Architecture x86_64-unknown-linux-musl -Release
            ./build.ps1 -PackageType deb -Architecture x86_64-unknown-linux-musl -Release
            Copy-Item ./bin/*.tar.gz "$(ob_outputDirectory)"
            Copy-Item ./bin/*.rpm "$(ob_outputDirectory)"
            Copy-Item ./bin/*.deb "$(ob_outputDirectory)"
          displayName: 'Build x86_64-unknown-linux-musl'
          condition: succeeded()

      - job: BuildLinuxArm64Musl
        dependsOn: SetPackageVersion
        variables:
          LinuxContainerImage: 'onebranch.azurecr.io/linux/ubuntu-2204-arm64:latest'
          PackageVersion: $[ dependencies.SetPackageVersion.outputs['Package.Version'] ]
          AzToken: $[ dependencies.SetPackageVersion.outputs['AzToken'] ]
          ob_outputDirectory: '$(Build.ArtifactStagingDirectory)'
          ob_linuxSymbolsPublishing_enabled: true
          ob_linuxSymbolsPublishing_symbolsFolder: '$(System.DefaultWorkingDirectory)/DSC/bin'
          ob_linuxSymbolsPublishing_searchPattern: '**/*.dbg'
        displayName: Linux-ARM64-musl
        pool:
          type: linux
          hostArchitecture: arm64
        steps:
        - task: RustInstaller@1
          inputs:
            rustVersion: ms-stable
            toolchainFeed: $(Rust.SDK)
            additionalTargets: aarch64-unknown-linux-musl
          displayName: Install Rust
          env:
            ob_restore_phase: true
        - task: AzureCLI@2
          displayName: Azure CLI
          inputs:
            azureSubscription: PowerShell-CICD-Feed-Access
            scriptType: pscore
            scriptLocation: inlineScript
            inlineScript: |
              az account show
        - pwsh: |
            $env:CC_aarch64_unknown_linux_musl='clang'
            $env:AR_aarch64_unknown_linux_musl='llvm-ar'
            $env:CARGO_TARGET_AARCH64_UNKNOWN_LINUX_MUSL_RUSTFLAGS="-Clink-self-contained=yes -Clinker=rust-lld"
            apt update
            apt -y install clang
            apt -y install llvm
            apt -y install musl-tools
            apt -y install musl-gcc
            #apt -y install gcc-multilib
            apt -y install libssl-dev
            apt -y install pkg-config
            apt -y install rpm
            apt -y install dpkg
            apt -y install build-essential
            msrustup default stable-aarch64-unknown-linux-musl
            if ((openssl version -d) -match 'OPENSSLDIR: "(?<dir>.*?)"') {
              $env:OPENSSL_LIB_DIR = $matches['dir']
            }
            $header = "Bearer $(AzToken)"
            $env:CARGO_REGISTRIES_POWERSHELL_TOKEN = $header
            $env:CARGO_REGISTRIES_POWERSHELL_CREDENTIAL_PROVIDER = 'cargo:token'
            ./build.ps1 -Release -Architecture aarch64-unknown-linux-musl
            ./build.ps1 -PackageType tgz -Architecture aarch64-unknown-linux-musl -Release
            ./build.ps1 -PackageType rpm -Architecture aarch64-unknown-linux-musl -Release
            ./build.ps1 -PackageType deb -Architecture aarch64-unknown-linux-musl -Release
            Copy-Item ./bin/*.tar.gz "$(ob_outputDirectory)"
            Copy-Item ./bin/*.rpm "$(ob_outputDirectory)"
            Copy-Item ./bin/*.deb "$(ob_outputDirectory)"
          displayName: 'Build aarch64-unknown-linux-musl'
          condition: succeeded()

      - job: BuildMac
        dependsOn: SetPackageVersion
        variables:
          PackageVersion: $[ dependencies.SetPackageVersion.outputs['Package.Version'] ]
          AzToken: $[ dependencies.SetPackageVersion.outputs['AzToken'] ]
          ob_outputDirectory: '$(Build.ArtifactStagingDirectory)'
        displayName: BuildMac
        pool:
          type: linux
          isCustom: true
          name: Azure Pipelines
          vmImage: 'macOS-latest'
        strategy:
          matrix:
            macOS x64:
              buildName: x86_64-apple-darwin
            macOS arm64:
              buildName: aarch64-apple-darwin
        steps:
        - task: RustInstaller@1
          inputs:
            rustVersion: ms-stable
            toolchainFeed: $(Rust.SDK)
            additionalTargets: $(buildName)
          displayName: Install Rust
          env:
            ob_restore_phase: true
        - task: AzureCLI@2
          displayName: Azure CLI
          inputs:
            azureSubscription: PowerShell-CICD-Feed-Access
            scriptType: pscore
            scriptLocation: inlineScript
            inlineScript: |
              az account show
        - pwsh: |
            $header = "Bearer $(AzToken)"
            $env:CARGO_REGISTRIES_POWERSHELL_TOKEN = $header
            $env:CARGO_REGISTRIES_POWERSHELL_CREDENTIAL_PROVIDER = 'cargo:token'
            Write-Verbose -Verbose "Building for $(buildName)"
            ./build.ps1 -Release -Architecture $(buildName)
            ./build.ps1 -PackageType tgz -Architecture $(buildName) -Release
            Copy-Item ./bin/*.tar.gz "$(ob_outputDirectory)"
            Write-Host "##vso[artifact.upload containerfolder=release;artifactname=release]$(ob_outputDirectory)/DSC-$(PackageVersion)-$(buildName).tar.gz"
          displayName: 'Build $(buildName)'
          condition: succeeded()

    - stage: ReleasePreparation
      dependsOn: BuildAndSign
      condition: and(succeeded(), ne(variables['Build.Reason'], 'Schedule'), eq(variables.officialBuild, true))
      jobs:
      - job: ReleasePreparationJob
        displayName: Release Preparation job
        pool:
          type: windows
        variables:
          ob_outputDirectory: '$(Build.ArtifactStagingDirectory)'
        steps:
        - download: current
          artifact: drop_BuildAndSign_BuildWin_x64
          patterns: '*.zip'

        - download: current
          artifact: drop_BuildAndSign_BuildWin_arm64
          patterns: '*.zip'

        - download: current
          artifact: drop_BuildAndSign_BuildLinuxArm64Musl
          patterns: |
            *.tar.gz
            *.rpm
            *.deb

        - download: current
          artifact: drop_BuildAndSign_BuildLinuxMusl
          patterns: |
            *.tar.gz
            *.rpm
            *.deb

        - download: current
          artifact: release ## this includes artifacts for macOS
          patterns: '**/*.tar.gz'

        - download: current
          artifact: drop_BuildAndSign_SignMsixBundle
          patterns: '*.msixbundle'

        - download: current
          artifact: drop_BuildAndSign_PrepareStorePublish
          patterns: |
            *.zip
            *.json

        - pwsh: |
            Get-ChildItem "$(Pipeline.Workspace)" -Recurse -Include '*.zip', '*.tar.gz', '*.msixbundle', '*.rpm', '*.deb', '*.json' | ForEach-Object {
              Write-Host "Found artifact: $($_.FullName)"
            }
          displayName: List downloaded artifacts

        - pwsh: |
            $outputDir = "$(ob_outputDirectory)\releasePrep"
            if( -not (Test-Path -Path $outputDir)) {
              New-Item -ItemType Directory -Path $outputDir -Force -ErrorAction Ignore -Verbose
            }

            Write-Verbose -Verbose "Starting to copy"

            Get-ChildItem "$(Pipeline.Workspace)" -Recurse -Include '*.zip', '*.tar.gz', '*.msixbundle', '*.rpm', '*.deb', '*.json' | ForEach-Object {
              Copy-Item -Path $_.FullName -Destination $outputDir -Force -Verbose
            }

            Write-Verbose -Verbose "Copy completed"
          displayName: Copy artifacts to release area

    - stage: Validation
      dependsOn: ['ReleasePreparation']
      condition: and(succeeded(), ne(variables['Build.Reason'], 'Schedule'))
      jobs:
      - job: ValidationJob
        displayName: Validation job
        pool:
          type: agentless
        steps:
        - task: ManualValidation@0
          displayName: Wait for manual validation
          inputs:
            notifyUsers: $(Build.RequestedForEmail)
            instructions: Please validate the build artifacts before proceeding to release.
            timeoutInMinutes: 1440

    - stage: Release
      dependsOn: ['BuildAndSign', 'Validation', 'ReleasePreparation']
      condition: and(succeeded(), ne(variables['Build.Reason'], 'Schedule'), eq(variables.officialBuild, true))
      variables:
        - name: PackageVersion
          value: $[ stageDependencies.BuildAndSign.SetPackageVersion.outputs['Package.Version'] ]
        - name: ob_release_environment
          value: ${{ iif ( parameters.OfficialBuild, 'Production', 'Test' ) }}
      jobs:
      - job: ReleaseJob
        displayName: Release job
        pool:
          type: release
          os: windows
        templateContext:
          inputs:
            - input: pipelineArtifact
              artifactName: drop_ReleasePreparation_ReleasePreparationJob

        steps:
        - task: PowerShell@2
          displayName: Capture downloaded artifacts and Version for release
          inputs:
            targetType: 'inline'
            script: |
              Write-Verbose -Verbose "Release version: $(PackageVersion)"

              $artifacts = Get-ChildItem "$(Pipeline.Workspace)" -Recurse -Include '*.zip', '*.tar.gz', '*.msixbundle', '*.rpm', '*.deb'

              $artifacts | ForEach-Object {
                Write-Verbose -Verbose "Found artifact: $($_.FullName)"
              }

              $GitHubReleaseDirectory = New-Item -ItemType Directory -Path "$(Pipeline.Workspace)/GitHubRelease" -Force -ErrorAction Ignore
              Write-Host "##vso[task.setvariable variable=GitHubReleaseDirectory]$GitHubReleaseDirectory"
              $artifacts | ForEach-Object {
                Copy-Item -Path $_.FullName -Destination $GitHubReleaseDirectory -Force -Verbose
              }

              if (-not '$(PackageVersion)') {
                throw "PackageVersion variable is not set. Cannot proceed with release."
              }

              $packageVersion = '$(PackageVersion)'
              if ($packageVersion -like '*-*') {
                Write-Verbose -Verbose "Pre-release version detected: $packageVersion"
                Write-Host "##vso[task.setvariable variable=IsPreRelease]true"
              }
              else {
                Write-Verbose -Verbose "Stable release version detected: $packageVersion"
                Write-Host "##vso[task.setvariable variable=IsPreRelease]false"
              }

              $githubReleaseVersion = "v$packageVersion"
              Write-Verbose -Verbose "GitHub Release version: $githubReleaseVersion"
              Write-Host "##vso[task.setvariable variable=GitHubReleaseVersion]$githubReleaseVersion"

              $appId = if ('$(PackageVersion)' -like '*-*') {
                '9PCX3HX4HZ0Z'
              } else {
                '9NVTPZWRC6KQ'
              }
              Write-Verbose -Verbose "App ID for Store submission: $appId"
              Write-Host "##vso[task.setvariable variable=AppID]$appId"

        - task: GitHubRelease@1
          displayName: Create GitHub release
          inputs:
            gitHubConnection: github.com_SteveL-MSFT
            repositoryName: PowerShell/DSC
            target: main
            action: create
            assets: |
              $(GitHubReleaseDirectory)\*.zip
              $(GitHubReleaseDirectory)\*.tar.gz
              $(GitHubReleaseDirectory)\*.msixbundle
              $(GitHubReleaseDirectory)\*.rpm
              $(GitHubReleaseDirectory)\*.deb
            addChangeLog: false
            tagSource: 'userSpecifiedTag'
            tag: '$(GitHubReleaseVersion)'
            isDraft: true
            isPreRelease: '$(IsPreRelease)'

        - task: MS-RDX-MRO.windows-store-publish.publish-task.store-publish@3
          displayName: 'Publish StoreBroker Package (Stable/LTS)'
          condition: succeeded()
          inputs:
            serviceEndpoint: dsc-store
            appId: '$(AppID)'
            inputMethod: JsonAndZip
            jsonPath: '$(Pipeline.Workspace)\DesiredStateConfigurationStorePackage.json'
            zipPath: '$(Pipeline.Workspace)\DesiredStateConfigurationStorePackage.zip'
            numberOfPackagesToKeep: 2
            jsonZipUpdateMetadata: true
            targetPublishMode: 'Manual'

    - stage: ReleaseUniversalPackage
      dependsOn: ['BuildAndSign','Release']
      condition: and(succeeded(), ne(variables['Build.Reason'], 'Schedule'), eq(variables.officialBuild, true))
      variables:
        - name: PackageVersion
          value: $[ stageDependencies.BuildAndSign.SetPackageVersion.outputs['Package.Version'] ]
      jobs:
      - job: ReleaseUniversalPackageJob
        displayName: Release Universal Package job
        pool:
          type: windows
        variables:
          ob_outputDirectory: '$(Build.ArtifactStagingDirectory)'
        steps:
        - download: current
          artifact: drop_ReleasePreparation_ReleasePreparationJob

        - pwsh: |
            $releasePrepPath = "$(Pipeline.Workspace)/drop_ReleasePreparation_ReleasePreparationJob/releasePrep"
            if (-not (Test-Path -Path $releasePrepPath)) {
              throw "Release preparation path '$releasePrepPath' does not exist."
            }

            $windowsFiles = Get-ChildItem -Path $releasePrepPath -Recurse -Include '*.zip'
            if ($windowsFiles.Count -eq 0) {
              throw "No Windows .zip files found in '$releasePrepPath'. Cannot proceed with Universal Package creation."
            }

            $linuxFiles = Get-ChildItem -Path $releasePrepPath -Recurse -Include '*linux.tar.gz'
            if ($linuxFiles.Count -eq 0) {
              throw "No Linux .tar.gz files found in '$releasePrepPath'. Cannot proceed with Universal Package creation."
            }

            $macosFiles = Get-ChildItem -Path $releasePrepPath -Recurse -Include '*darwin.tar.gz'
            if ($macosFiles.Count -eq 0) {
              throw "No macOS .tar.gz files found in '$releasePrepPath'. Cannot proceed with Universal Package creation."
            }

            $windowsDirectory = New-Item -ItemType Directory -Path "$releasePrepPath/windows" -Force -ErrorAction Ignore
            Write-Host "##vso[task.setvariable variable=WindowsDirectory]$($windowsDirectory.FullName)"

            $linuxDirectory = New-Item -ItemType Directory -Path "$releasePrepPath/linux" -Force -ErrorAction Ignore
            Write-Host "##vso[task.setvariable variable=LinuxDirectory]$linuxDirectory"

            $macosDirectory = New-Item -ItemType Directory -Path "$releasePrepPath/macos" -Force -ErrorAction Ignore
            Write-Host "##vso[task.setvariable variable=MacOSDirectory]$macosDirectory"

            $windowsFiles | ForEach-Object {
              Move-Item -Path $_.FullName -Destination $windowsDirectory.FullName -Force -Verbose
            }

            $linuxFiles | ForEach-Object {
              Move-Item -Path $_.FullName -Destination $linuxDirectory.FullName -Force -Verbose
            }

            $macosFiles | ForEach-Object {
              Move-Item -Path $_.FullName -Destination $macosDirectory.FullName -Force -Verbose
            }

          displayName: Prepare files for Universal Package

        - task: AzureCLI@2
          displayName: Publish Windows - Universal Package
          inputs:
            azureSubscription: PS-PS-DSC-UniversalFeed
            scriptType: pscore
            scriptLocation: inlineScript
            inlineScript: |
              $packageVersion = '$(PackageVersion)'

              if (-not $packageVersion) {
                throw "PackageVersion variable is not set. Cannot proceed with publishing Universal Package."
              }
              Write-Verbose -Verbose "Universal Package version: $packageVersion"
              az artifacts universal publish --organization https://dev.azure.com/PowerShell --project PowerShell --feed PowerShell-Universal --name microsoft.dsc-windows --version $packageVersion --description "Microsoft Desired State Configuration (DSC) - Universal Package" --path "$(WindowsDirectory)" --scope project --verbose
          condition: succeeded()

        - task: AzureCLI@2
          displayName: Publish Linux - Universal Package
          inputs:
            azureSubscription: PS-PS-DSC-UniversalFeed
            scriptType: pscore
            scriptLocation: inlineScript
            inlineScript: |
              $packageVersion = '$(PackageVersion)'

              if (-not $packageVersion) {
                throw "PackageVersion variable is not set. Cannot proceed with publishing Universal Package."
              }
              Write-Verbose -Verbose "Universal Package version: $packageVersion"
              az artifacts universal publish --organization https://dev.azure.com/PowerShell --project PowerShell --feed PowerShell-Universal --name microsoft.dsc-linux --version $packageVersion --description "Microsoft Desired State Configuration (DSC) - Universal Package" --path "$(LinuxDirectory)" --scope project --verbose
          condition: succeeded()

        - task: AzureCLI@2
          displayName: Publish macOS - Universal Package
          inputs:
            azureSubscription: PS-PS-DSC-UniversalFeed
            scriptType: pscore
            scriptLocation: inlineScript
            inlineScript: |
              $packageVersion = '$(PackageVersion)'

              if (-not $packageVersion) {
                throw "PackageVersion variable is not set. Cannot proceed with publishing Universal Package."
              }
              Write-Verbose -Verbose "Universal Package version: $packageVersion"
              az artifacts universal publish --organization https://dev.azure.com/PowerShell/ --project PowerShell --feed PowerShell-Universal --name microsoft.dsc-macos --version $packageVersion --description "Microsoft Desired State Configuration (DSC) - Universal Package" --path "$(MacOSDirectory)" --scope project --verbose
          condition: succeeded()<|MERGE_RESOLUTION|>--- conflicted
+++ resolved
@@ -81,11 +81,7 @@
           type: windows
           vmImage: windows-latest
         variables:
-<<<<<<< HEAD
           repoRoot: '$(System.DefaultWorkingDirectory)\DSC'
-=======
-          repoRoot: $(Build.SourcesDirectory)\DSC
->>>>>>> 92795f6e
           ob_sdl_tsa_configFile: '$(System.DefaultWorkingDirectory)\.config\tsaoptions.json'
           ob_outputDirectory: '$(Build.ArtifactStagingDirectory)'
           ob_sdl_sbom_enabled: false
@@ -94,11 +90,7 @@
         steps:
         - checkout: self
         - pwsh: |
-<<<<<<< HEAD
             Write-Verbose -Verbose (Get-ChildItem '$(repoRoot)' | Out-String)
-=======
-            Write-Verbose -Verbose (Get-ChildItem '$(Build.SourcesDirectory)\DSC\.config')
->>>>>>> 92795f6e
             $packageVersion = $(repoRoot)/build.ps1 -GetPackageVersion
             $vstsCommandString = "vso[task.setvariable variable=Version;isoutput=true]$packageVersion"
             Write-Host ("sending " + $vstsCommandString)
@@ -227,11 +219,7 @@
 
       - job: PrepareStorePublish
         dependsOn: ['SetPackageVersion', 'SignMsixBundle']
-<<<<<<< HEAD
         condition: and(succeeded(), eq(variables.officialBuild, true), eq( variables.PublishToStore, true ))
-=======
-        condition: and(succeeded(), eq(variables.officialBuild, true))
->>>>>>> 92795f6e
         displayName: Prepare Microsoft Store Publish to output directory
         pool:
           type: windows
@@ -243,24 +231,13 @@
           PackageVersion: $[ dependencies.SetPackageVersion.outputs['Package.Version'] ]
         steps:
         - pwsh: |
-<<<<<<< HEAD
             Write-Verbose -Verbose (Get-ChildItem '$(System.DefaultWorkingDirectory)' | Out-String)
             $pdpPath = '$(System.DefaultWorkingDirectory)\.pipelines\store\PDP\en-US\PDP.xml'
-=======
-            $null = New-Item -ItemType Directory -Path "$(ob_outputDirectory)\store" -Force -ErrorAction Stop
-            Copy-Item -Recurse -Path '$(System.DefaultWorkingDirectory)\.pipelines\store' "$(ob_outputDirectory)\store" -Force -ErrorAction Stop
-
-            $pdpPath = '$(ob_outputDirectory)\store\PDP\en-US\PDP.xml'
->>>>>>> 92795f6e
             if (-not (Test-Path -Path $pdpPath)) {
               throw "PDP path '$pdpPath' does not exist. Cannot update PDP.xml."
             }
 
-<<<<<<< HEAD
             $sbConfigPath = '$(System.DefaultWorkingDirectory)\.pipelines\store\SBConfig.json'
-=======
-            $sbConfigPath = '$(ob_outputDirectory)\store\SBConfig.json'
->>>>>>> 92795f6e
             if (-not (Test-Path -Path $sbConfigPath)) {
               throw "SBConfig path '$sbConfigPath' does not exist. Cannot update SBConfig.json."
             }
@@ -281,10 +258,7 @@
             $sbConfigContent = $sbConfigContent.Replace('$ProductID$', $productId)
             Set-Content -Path $sbConfigPath -Value $sbConfigContent
             Write-Host "SBConfig.json updated successfully with ProductID: $productId"
-<<<<<<< HEAD
           displayName: 'Prepare Store Publish Files'
-=======
->>>>>>> 92795f6e
         - download: current
           artifact: drop_BuildAndSign_SignMsixBundle
           patterns: '*.msixbundle'
@@ -292,21 +266,12 @@
           displayName: Package for Store Submission
           inputs:
             serviceEndpoint: dsc-store
-<<<<<<< HEAD
             sbConfigPath: '$(System.DefaultWorkingDirectory)\.pipelines\Store\SBConfig.json'
             sourceFolder: '$(Pipeline.Workspace)\drop_BuildAndSign_SignMsixBundle'
             contents: '*.msixbundle'
             outSBName: 'DesiredStateConfigurationStorePackage'
             pdpPath: '$(System.DefaultWorkingDirectory)\.pipelines\Store\PDP'
             pdpMediaPath: '$(System.DefaultWorkingDirectory)\.pipelines\Store\PDP-Media'
-=======
-            sbConfigPath: '$(ob_outputDirectory)/store/SBConfig.json'
-            sourceFolder: '$(Pipeline.Workspace)/drop_BuildAndSign_SignMsixBundle'
-            contents: '*.msixbundle'
-            outSBName: 'DesiredStateConfigurationStorePackage'
-            pdpPath: '$(ob_outputDirectory)/store/PDP/en-US/PDP.xml'
-            pdpMediaPath: '$(ob_outputDirectory)/store/PDP/PDP-Media/en-US'
->>>>>>> 92795f6e
         - pwsh: |
             Get-Item -Path "$(System.DefaultWorkingDirectory)/SBLog.txt" -ErrorAction SilentlyContinue |
               Copy-Item -Destination "$(ob_outputDirectory)" -Verbose
