# Copyright (c) Microsoft Corporation.
# Licensed under the MIT License.

Describe 'PowerShell adapter resource tests' {

    BeforeAll {
        $OldPSModulePath  = $env:PSModulePath
        $env:PSModulePath += [System.IO.Path]::PathSeparator + $PSScriptRoot

        if ($IsLinux -or $IsMacOS) {
            $cacheFilePath = Join-Path $env:HOME ".dsc" "PSAdapterCache.json"
        }
        else
        {
            $cacheFilePath = Join-Path $env:LocalAppData "dsc" "PSAdapterCache.json"
        }
    }
    AfterAll {
        $env:PSModulePath = $OldPSModulePath
    }

    BeforeEach {
        Remove-Item -Force -ea SilentlyContinue -Path $cacheFilePath
    }

    It 'Discovery includes class-based resources' {

        $r = dsc resource list '*' -a Microsoft.DSC/PowerShell
        $LASTEXITCODE | Should -Be 0
        $resources = $r | ConvertFrom-Json
        ($resources | ? {$_.Type -eq 'TestClassResource/TestClassResource'}).Count | Should -Be 1
    }

    It 'Get works on class-based resource' {

        $r = "{'Name':'TestClassResource1'}" | dsc resource get -r 'TestClassResource/TestClassResource'
        $LASTEXITCODE | Should -Be 0
        $res = $r | ConvertFrom-Json
        $res.actualState.result.properties.Prop1 | Should -BeExactly 'ValueForProp1'
    }

    It 'Get uses enum names on class-based resource' {

        $r = "{'Name':'TestClassResource1'}" | dsc resource get -r 'TestClassResource/TestClassResource'
        $LASTEXITCODE | Should -Be 0
        $res = $r | ConvertFrom-Json
        $res.actualState.result.properties.EnumProp | Should -BeExactly 'Expected'
    }

    It 'Test works on class-based resource' {

        $r = "{'Name':'TestClassResource1','Prop1':'ValueForProp1'}" | dsc resource test -r 'TestClassResource/TestClassResource'
        $LASTEXITCODE | Should -Be 0
        $res = $r | ConvertFrom-Json
        $res.actualState.result.properties.InDesiredState | Should -Be $True
    }

    It 'Set works on class-based resource' {

        $r = "{'Name':'TestClassResource1','Prop1':'ValueForProp1'}" | dsc resource set -r 'TestClassResource/TestClassResource'
        $LASTEXITCODE | Should -Be 0
        $res = $r | ConvertFrom-Json
        $res.afterState.result | Should -Not -BeNull
    }

    It 'Export works on PS class-based resource' {

        $r = dsc resource export -r TestClassResource/TestClassResource
        $LASTEXITCODE | Should -Be 0
        $res = $r | ConvertFrom-Json
        $res.resources[0].properties.result.count | Should -Be 5
        $res.resources[0].properties.result[0].Name | Should -Be "Object1"
        $res.resources[0].properties.result[0].Prop1 | Should -Be "Property of object1"
    }

    It 'Get --all works on PS class-based resource' {

        $r = dsc resource get --all -r TestClassResource/TestClassResource
        $LASTEXITCODE | Should -Be 0
        $res = $r | ConvertFrom-Json
        $res.actualState.result.count | Should -Be 5
        $res.actualState.result| % {$_.Name | Should -Not -BeNullOrEmpty}
    }

    It 'Verify that ClearCache works in PSAdapter' {
        # generate the cache
        $null = dsc resource list '*' -a Microsoft.DSC/PowerShell
        # call the ClearCache operation
        $scriptPath = Join-Path $PSScriptRoot '..' 'psDscAdapter' 'powershell.resource.ps1'
        $null = & $scriptPath -Operation ClearCache
        # verify that PSAdapter does not find the cache
        dsc -l debug resource list '*' -a Microsoft.DSC/PowerShell 2> $TestDrive/tracing.txt
        $LASTEXITCODE | Should -Be 0
        "$TestDrive/tracing.txt" | Should -FileContentMatchExactly 'Cache file not found'
    }

    It 'Verify that a new PS Cache version results in cache rebuid' {
        # generate the cache
        $null = dsc resource list '*' -a Microsoft.DSC/PowerShell
        # update the version in the cache file
        $cacheFilePath = if ($IsWindows) {
            # PS 6+ on Windows
            Join-Path $env:LocalAppData "dsc\PSAdapterCache.json"
        } else {
            # either WinPS or PS 6+ on Linux/Mac
            if ($PSVersionTable.PSVersion.Major -le 5) {
                Join-Path $env:LocalAppData "dsc\WindowsPSAdapterCache.json"
            } else {
                Join-Path $env:HOME ".dsc" "PSAdapterCache.json"
            }
        }
        $cache = Get-Content -Raw $cacheFilePath | ConvertFrom-Json
        $cache.CacheSchemaVersion = 0
        $jsonCache = $cache | ConvertTo-Json -Depth 90
        New-Item -Force -Path $cacheFilePath -Value $jsonCache -Type File | Out-Null

        # verify that a new PS Cache version results in cache rebuid
        dsc -l debug resource list '*' -a Microsoft.DSC/PowerShell 2> $TestDrive/tracing.txt
        $LASTEXITCODE | Should -Be 0
        "$TestDrive/tracing.txt" | Should -FileContentMatchExactly 'Incompatible version of cache in file'
    }

    It 'Verify inheritance works in class-based resources' {

        $r = dsc resource list '*' -a Microsoft.DSC/PowerShell
        $LASTEXITCODE | Should -Be 0
        $resources = $r | ConvertFrom-Json
        $t = $resources | ? {$_.Type -eq 'TestClassResource/TestClassResource'}
        $t.properties | Should -Contain "BaseProperty"
    }

<<<<<<< HEAD
    It 'Verify highest module version is loaded' {

        $srcPath = Join-Path $PSScriptRoot 'TestClassResource'
        $pathRoot1 = Join-Path $TestDrive 'A'
        $pathRoot2 = Join-Path $TestDrive 'B'
        $path1 = Join-Path $pathRoot1 'TestClassResource' '0.0.1'
        $path2 = Join-Path $pathRoot1 'TestClassResource' '0.0.2'
        $path3 = Join-Path $pathRoot2 'TestClassResource' '0.0.3'
        $path4 = Join-Path $pathRoot2 'TestClassResource' '0.0.4'

        New-Item -ItemType Directory -Force -Path $path1 | Out-Null
        New-Item -ItemType Directory -Force -Path $path2 | Out-Null
        New-Item -ItemType Directory -Force -Path $path3 | Out-Null
        New-Item -ItemType Directory -Force -Path $path4 | Out-Null

        $files = Get-ChildItem -Recurse -File -Path $srcPath
        $files | Copy-Item -Destination $path1
        $files | Copy-Item -Destination $path2
        $files | Copy-Item -Destination $path3
        $files | Copy-Item -Destination $path4

        $filePath = Join-Path $path1 'TestClassResource.psd1'
        (Get-Content -Raw $filePath).Replace("ModuleVersion = `'0.0.1`'", "ModuleVersion = `'0.0.1`'") | Set-Content $filePath
        $filePath = Join-Path $path2 'TestClassResource.psd1'
        (Get-Content -Raw $filePath).Replace("ModuleVersion = `'0.0.1`'", "ModuleVersion = `'0.0.2`'") | Set-Content $filePath
        $filePath = Join-Path $path3 'TestClassResource.psd1'
        (Get-Content -Raw $filePath).Replace("ModuleVersion = `'0.0.1`'", "ModuleVersion = `'0.0.3`'") | Set-Content $filePath
        $filePath = Join-Path $path4 'TestClassResource.psd1'
        (Get-Content -Raw $filePath).Replace("ModuleVersion = `'0.0.1`'", "ModuleVersion = `'0.0.4`'") | Set-Content $filePath


        $oldPath = $env:PSModulePath
        try {
            $env:PSModulePath += [System.IO.Path]::PathSeparator + $pathRoot1
            $env:PSModulePath += [System.IO.Path]::PathSeparator + $pathRoot2

            $r = dsc resource list '*' -a Microsoft.DSC/PowerShell
            $LASTEXITCODE | Should -Be 0
            $resources = $r | ConvertFrom-Json
            $r = @($resources | ? {$_.Type -eq 'TestClassResource/TestClassResource'})
            $r.Count | Should -Be 1
            $r[0].Version | Should -Be '0.0.4'
        }
        finally {
            $env:PSModulePath = $oldPath
        }

=======
    It 'Verify adapted_dsc_type field in Get' {
        $oldPath = $env:PATH
        try {
            $adapterPath = Join-Path $PSScriptRoot 'TestAdapter'
            $env:PATH += [System.IO.Path]::PathSeparator + $adapterPath

            $r = '{TestCaseId: 1}'| dsc resource get -r 'Test/TestCase'
            $LASTEXITCODE | Should -Be 0
            $resources = $r | ConvertFrom-Json
            $resources.actualState.result | Should -Be $True
        }
        finally {
            $env:PATH = $oldPath
        }
    }

    It 'Verify adapted_dsc_type field in Set' {
        $oldPath = $env:PATH
        try {
            $adapterPath = Join-Path $PSScriptRoot 'TestAdapter'
            $env:PATH += [System.IO.Path]::PathSeparator + $adapterPath

            $r = '{TestCaseId: 1}'| dsc resource set -r 'Test/TestCase'
            $LASTEXITCODE | Should -Be 0
            $resources = $r | ConvertFrom-Json
            $resources.beforeState.result | Should -Be $True
            $resources.afterState.result | Should -Be $True
        }
        finally {
            $env:PATH = $oldPath
        }
    }

    It 'Verify adapted_dsc_type field in Test' {
        $oldPath = $env:PATH
        try {
            $adapterPath = Join-Path $PSScriptRoot 'TestAdapter'
            $env:PATH += [System.IO.Path]::PathSeparator + $adapterPath

            $r = '{TestCaseId: 1}'| dsc resource test -r 'Test/TestCase'
            $LASTEXITCODE | Should -Be 0
            $resources = $r | ConvertFrom-Json
            $resources.actualState.result | Should -Be $True
        }
        finally {
            $env:PATH = $oldPath
        }
    }

    It 'Verify adapted_dsc_type field in Export' {
        $oldPath = $env:PATH
        try {
            $adapterPath = Join-Path $PSScriptRoot 'TestAdapter'
            $env:PATH += [System.IO.Path]::PathSeparator + $adapterPath

            $r = dsc resource export -r 'Test/TestCase'
            $LASTEXITCODE | Should -Be 0
            $resources = $r | ConvertFrom-Json
            $resources.resources[0].properties.result | Should -Be $True
        }
        finally {
            $env:PATH = $oldPath
        }
>>>>>>> fe1a4276
    }
}<|MERGE_RESOLUTION|>--- conflicted
+++ resolved
@@ -129,7 +129,6 @@
         $t.properties | Should -Contain "BaseProperty"
     }
 
-<<<<<<< HEAD
     It 'Verify highest module version is loaded' {
 
         $srcPath = Join-Path $PSScriptRoot 'TestClassResource'
@@ -176,8 +175,8 @@
         finally {
             $env:PSModulePath = $oldPath
         }
-
-=======
+    }
+
     It 'Verify adapted_dsc_type field in Get' {
         $oldPath = $env:PATH
         try {
@@ -241,6 +240,5 @@
         finally {
             $env:PATH = $oldPath
         }
->>>>>>> fe1a4276
     }
 }