--- conflicted
+++ resolved
@@ -82,7 +82,6 @@
         $res.actualState.result| % {$_.Name | Should -Not -BeNullOrEmpty}
     }
 
-<<<<<<< HEAD
     It 'Verify that ClearCache works in PSAdapter' {
         # generate the cache
         $null = dsc resource list '*' -a Microsoft.DSC/PowerShell
@@ -119,7 +118,8 @@
         dsc -l debug resource list '*' -a Microsoft.DSC/PowerShell 2> $TestDrive/tracing.txt
         $LASTEXITCODE | Should -Be 0
         "$TestDrive/tracing.txt" | Should -FileContentMatchExactly 'Incompartible version of cache in file'
-=======
+    }
+
     It 'Verify inheritance works in class-based resources' {
 
         $r = dsc resource list '*' -a Microsoft.DSC/PowerShell
@@ -127,6 +127,5 @@
         $resources = $r | ConvertFrom-Json
         $t = $resources | ? {$_.Type -eq 'TestClassResource/TestClassResource'}
         $t.properties | Should -Contain "BaseProperty"
->>>>>>> 46714a29
     }
 }