--- conflicted
+++ resolved
@@ -9,8 +9,7 @@
   (keyword
     (alphanumeric)
     (arguments
-      (quotedString
-        (string)))))
+      (string))))
 =====
 comment
 =====
@@ -36,8 +35,7 @@
     (keyword
       (alphanumeric)
       (arguments
-        (quotedString
-          (string))))))
+        (string)))))
 =====
 boolean and match
 =====
@@ -59,8 +57,7 @@
     (keyword
       (alphanumeric)
       (arguments
-        (quotedString
-          (string))))))
+        (string)))))
 =====
 directive with = operator
 =====
@@ -109,8 +106,7 @@
     (alphanumeric)
     (arguments
       (string)
-      (quotedString
-        (string)))))
+      (string))))
 =====
 directive with comma-separated arguments
 =====
@@ -320,8 +316,7 @@
       (alphanumeric)
       (arguments
         (string)
-        (quotedString
-          (string)))))
+        (string))))
   (match
     (criteria
       (alpha)
@@ -370,10 +365,6 @@
     (alphanumeric)
     (arguments
       (string)
-<<<<<<< HEAD
-      (quotedString
-        (string)))))
-=======
       (string))))
 ====
 parse repeatable strings without quotes
@@ -429,5 +420,4 @@
         (keyword
           (alphanumeric)
           (arguments
-            (boolean)))))
->>>>>>> 09ac3c18
+            (boolean)))))