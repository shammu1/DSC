--- conflicted
+++ resolved
@@ -19,13 +19,10 @@
     [switch]$UpdateLockFile,
     [switch]$Audit,
     [switch]$UseCFSAuth,
-<<<<<<< HEAD
     [switch]$SubmitWinGetManifest,
-    [string]$GitToken
-=======
+    [string]$GitToken,
     [switch]$Clean,
     [switch]$Verbose
->>>>>>> 07e26f92
 )
 
 $env:RUSTC_LOG=$null
@@ -207,13 +204,8 @@
 if ($architecture -eq 'current') {
     $path = ".\target\$configuration"
     $target = Join-Path $PSScriptRoot 'bin' $configuration
-<<<<<<< HEAD
 } else {
     & $rustup target add $architecture
-=======
-}
-else {
->>>>>>> 07e26f92
     $flags += '--target'
     $flags += $architecture
     $path = ".\target\$architecture\$configuration"
@@ -362,17 +354,9 @@
             $binary = Split-Path $project -Leaf
 
             if ($IsWindows) {
-<<<<<<< HEAD
                 Copy-Item "$path/$binary.exe" $target -ErrorAction Ignore
             } else {
                 Copy-Item "$path/$binary" $target -ErrorAction Ignore
-=======
-                Copy-Item "$path/$binary.exe" $target -ErrorAction Ignore -Verbose
-                Copy-Item "$path/$binary.pdb" $target -ErrorAction Ignore -Verbose
-            }
-            else {
-                Copy-Item "$path/$binary" $target -ErrorAction Ignore -Verbose
->>>>>>> 07e26f92
             }
 
             if (Test-Path "./copy_files.txt") {
