--- conflicted
+++ resolved
@@ -90,13 +90,8 @@
 }
 
 $windows_projects = @("pal", "ntreg", "ntstatuserror", "ntuserinfo", "registry")
-<<<<<<< HEAD
 $projects = @("dsc_lib", "dsc", "osinfo", "test_group_resource", "y2j", "powershellgroup")
-$pedantic_clean_projcets = @("dsc_lib", "dsc", "osinfo", "y2j", "pal", "ntstatuserror", "ntuserinfo", "test_group_resource")
-=======
-$projects = @("dsc_lib", "dsc", "osinfo", "test_group_resource", "y2j")
 $pedantic_clean_projects = @("dsc_lib", "dsc", "osinfo", "y2j", "pal", "ntstatuserror", "ntuserinfo", "test_group_resource", "sshdconfig")
->>>>>>> adb2d294
 
 if ($IsWindows) {
     $projects += $windows_projects
@@ -108,7 +103,6 @@
     Write-Host -ForegroundColor Cyan "Building $project ..."
     try {
         Push-Location "$PSScriptRoot/$project" -ErrorAction Stop
-<<<<<<< HEAD
 
         if (Test-Path "./Cargo.toml")
         {
@@ -121,12 +115,6 @@
                     Write-Verbose -Verbose "Running clippy for $project"
                     cargo clippy @flags -- -Dwarnings
                 }
-=======
-        if ($Clippy) {
-            if ($pedantic_clean_projects -contains $project) {
-                Write-Verbose -Verbose "Running clippy with pedantic for $project"
-                cargo clippy @flags --% -- -Dwarnings -Dclippy::pedantic
->>>>>>> adb2d294
             }
             else {
                 cargo build @flags
