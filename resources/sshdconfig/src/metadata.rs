// Copyright (c) Microsoft Corporation.
// Licensed under the MIT License.

// keywords that can have multiple comma-separated arguments per line but cannot be repeated over multiple lines,
// as subsequent entries are ignored, should be represented as arrays
<<<<<<< HEAD
pub const MULTI_ARG_KEYWORDS_COMMA_SEP: [&str; 10] = [
=======
pub const MULTI_ARG_KEYWORDS: [&str; 17] = [
>>>>>>> 09ac3c18
    "authenticationmethods",
    "casignaturealgorithms",
    "ciphers",
    "hostbasedacceptedalgorithms",
    "hostkeyalgorithms",
    "kexalgorithms",
    "macs",
    "permituserenvironment",
    "persourcepenaltyexemptlist",
    "pubkeyacceptedalgorithms",
    "rekeylimit" // first arg is bytes, second arg (optional) is amount of time
];

// keywords that can have multiple space-separated arguments per line but cannot be repeated over multiple lines,
// as subsequent entries are ignored, should be represented as arrays
pub const MULTI_ARG_KEYWORDS_SPACE_SEP: [&str; 11] = [
    "acceptenv",
    "allowgroups",
    "allowusers",
    "authorizedkeysfile",
    "channeltimeout",
    "denygroups",
    "denyusers",
    "ipqos",
    "permitlisten",
    "permitopen",
    "persourcepenalties",
];

// keywords that can be repeated over multiple lines and should be represented as arrays.
// note that some keywords can be both multi-arg space-separated and repeatable
pub const REPEATABLE_KEYWORDS: [&str; 12] = [
    "acceptenv",
    "allowgroups",
    "allowusers",
    "denygroups",
    "denyusers",
    "hostkey",
    "include",
    "listenaddress",
    "match",
    "port",
    "setenv",
    "subsystem"
];

#[cfg(windows)]
pub mod windows {
    pub const REGISTRY_PATH: &str = "HKLM\\SOFTWARE\\OpenSSH";
    pub const DEFAULT_SHELL: &str = "DefaultShell";
    pub const DEFAULT_SHELL_CMD_OPTION: &str = "DefaultShellCommandOption";
    pub const DEFAULT_SHELL_ESCAPE_ARGS: &str = "DefaultShellEscapeArguments";
}<|MERGE_RESOLUTION|>--- conflicted
+++ resolved
@@ -3,11 +3,7 @@
 
 // keywords that can have multiple comma-separated arguments per line but cannot be repeated over multiple lines,
 // as subsequent entries are ignored, should be represented as arrays
-<<<<<<< HEAD
 pub const MULTI_ARG_KEYWORDS_COMMA_SEP: [&str; 10] = [
-=======
-pub const MULTI_ARG_KEYWORDS: [&str; 17] = [
->>>>>>> 09ac3c18
     "authenticationmethods",
     "casignaturealgorithms",
     "ciphers",
@@ -17,13 +13,12 @@
     "macs",
     "permituserenvironment",
     "persourcepenaltyexemptlist",
-    "pubkeyacceptedalgorithms",
-    "rekeylimit" // first arg is bytes, second arg (optional) is amount of time
+    "pubkeyacceptedalgorithms"
 ];
 
 // keywords that can have multiple space-separated arguments per line but cannot be repeated over multiple lines,
 // as subsequent entries are ignored, should be represented as arrays
-pub const MULTI_ARG_KEYWORDS_SPACE_SEP: [&str; 11] = [
+pub const MULTI_ARG_KEYWORDS_SPACE_SEP: [&str; 12] = [
     "acceptenv",
     "allowgroups",
     "allowusers",
@@ -35,6 +30,7 @@
     "permitlisten",
     "permitopen",
     "persourcepenalties",
+    "rekeylimit" // first arg is bytes, second arg (optional) is amount of time
 ];
 
 // keywords that can be repeated over multiple lines and should be represented as arrays.
