--- conflicted
+++ resolved
@@ -194,11 +194,8 @@
             Box::new(to_upper::ToUpper{}),
             Box::new(trim::Trim{}),
             Box::new(r#true::True{}),
-<<<<<<< HEAD
-=======
             Box::new(try_get::TryGet{}),
             Box::new(utc_now::UtcNow{}),
->>>>>>> 735d319e
             Box::new(union::Union{}),
             Box::new(unique_string::UniqueString{}),
             Box::new(uri_component::UriComponent{}),
