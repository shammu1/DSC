[package]
name = "sshdconfig"
version = "0.1.0"
edition = "2021"

[profile.release]
strip = true
# optimize for size
opt-level = 2
# enable link time optimization to remove dead code
lto = true

[profile.dev]
lto = true

[dependencies]
atty = { version = "0.2" }
chrono = { version = "0.4" }
<<<<<<< HEAD
clap = { version = "4.5", features = ["derive"] }
rust-i18n = { version = "3.1" }
schemars = "0.9"
=======
schemars = "0.8"
>>>>>>> 240e58eb
serde = { version = "1.0", features = ["derive"] }
serde_json = { version = "1.0", features = ["preserve_order"] }
thiserror = { version = "2.0" }
tracing = "0.1.37"
tracing-subscriber = "0.3.17"
tree-sitter = "0.25"
tree-sitter-rust = "0.24"
tree-sitter-ssh-server-config = { path = "../tree-sitter-ssh-server-config" }

[target.'cfg(windows)'.dependencies]
registry_lib = { path = "../registry_lib" }

[build-dependencies]
cc="*"<|MERGE_RESOLUTION|>--- conflicted
+++ resolved
@@ -16,13 +16,9 @@
 [dependencies]
 atty = { version = "0.2" }
 chrono = { version = "0.4" }
-<<<<<<< HEAD
 clap = { version = "4.5", features = ["derive"] }
 rust-i18n = { version = "3.1" }
-schemars = "0.9"
-=======
 schemars = "0.8"
->>>>>>> 240e58eb
 serde = { version = "1.0", features = ["derive"] }
 serde_json = { version = "1.0", features = ["preserve_order"] }
 thiserror = { version = "2.0" }
