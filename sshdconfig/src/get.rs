--- conflicted
+++ resolved
@@ -22,13 +22,8 @@
 /// # Errors
 ///
 /// This function will return an error if the desired settings cannot be retrieved.
-<<<<<<< HEAD
 pub fn invoke_get(exclude_defaults: bool, input: Option<&String>, setting: &Setting) -> Result<(), SshdConfigError> {
-    debug!("Get setting: {:?}", setting);
-=======
-pub fn invoke_get(setting: &Setting) -> Result<(), SshdConfigError> {
     debug!("{}: {:?}", t!("get.debugSetting").to_string(), setting);
->>>>>>> c1b98e15
     match *setting {
         Setting::SshdConfig => get_sshd_settings(exclude_defaults, input),
         Setting::WindowsGlobal => get_default_shell()
