--- conflicted
+++ resolved
@@ -37,11 +37,8 @@
 pub mod format;
 pub mod int;
 pub mod index_of;
-<<<<<<< HEAD
 pub mod join;
-=======
 pub mod last_index_of;
->>>>>>> c54b9563
 pub mod max;
 pub mod min;
 pub mod mod_function;
@@ -152,11 +149,8 @@
             Box::new(format::Format{}),
             Box::new(int::Int{}),
             Box::new(index_of::IndexOf{}),
-<<<<<<< HEAD
             Box::new(join::Join{}),
-=======
             Box::new(last_index_of::LastIndexOf{}),
->>>>>>> c54b9563
             Box::new(max::Max{}),
             Box::new(min::Min{}),
             Box::new(mod_function::Mod{}),
