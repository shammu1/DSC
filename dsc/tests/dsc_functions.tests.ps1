# Copyright (c) Microsoft Corporation.
# Licensed under the MIT License.

Describe 'tests for function expressions' {
  It 'function works: <text>' -TestCases @(
    @{ text = "[concat('a', 'b')]"; expected = 'ab' }
    @{ text = "[concat('a', 'b', 'c')]"; expected = 'abc' }
    @{ text = "[concat('a', concat('b', 'c'))]"; expected = 'abc' }
    @{ text = "[base64('ab')]"; expected = 'YWI=' }
    @{ text = "[base64(concat('a','b'))]"; expected = 'YWI=' }
    @{ text = "[base64(base64(concat('a','b')))]"; expected = 'WVdJPQ==' }
  ) {
    param($text, $expected)

    $escapedText = $text -replace "'", "''"
    $config_yaml = @"
            `$schema: https://aka.ms/dsc/schemas/v3/bundled/config/document.json
            resources:
            - name: Echo
              type: Microsoft.DSC.Debug/Echo
              properties:
                output: '$escapedText'
"@
    $out = $config_yaml | dsc config get -f - | ConvertFrom-Json
    $out.results[0].result.actualState.output | Should -Be $expected
  }

  It 'path(<path>) works' -TestCases @(
    @{ path = "systemRoot(), 'a'"; expected = "$PSHOME$([System.IO.Path]::DirectorySeparatorChar)a" }
    @{ path = "'a', 'b', 'c'"; expected = "a$([System.IO.Path]::DirectorySeparatorChar)b$([System.IO.Path]::DirectorySeparatorChar)c" }
  ) {
    param($path, $expected)

    $config_yaml = @"
            `$schema: https://aka.ms/dsc/schemas/v3/bundled/config/document.json
            resources:
            - name: Echo
              type: Microsoft.DSC.Debug/Echo
              properties:
                output: "[path($path)]"
"@
    $out = $config_yaml | dsc config --system-root $PSHOME get -f - | ConvertFrom-Json
    $out.results[0].result.actualState.output | Should -BeExactly $expected
  }

  It 'default systemRoot() is correct for the OS' {
    $config_yaml = @'
            $schema: https://aka.ms/dsc/schemas/v3/bundled/config/document.json
            resources:
            - name: Echo
              type: Microsoft.DSC.Debug/Echo
              properties:
                output: "[systemRoot()]"
'@

    $expected = if ($IsWindows) {
      $env:SYSTEMDRIVE + '\'
    } else {
      '/'
    }
    $out = $config_yaml | dsc config get -f - | ConvertFrom-Json
    $LASTEXITCODE | Should -Be 0
    $out.results[0].result.actualState.output | Should -BeExactly $expected
  }

  It 'union function works for: <expression>' -TestCases @(
    @{ expression = "[union(parameters('firstArray'), parameters('secondArray'))]"; expected = @('ab', 'cd', 'ef') }
    @{ expression = "[union(parameters('firstObject'), parameters('secondObject'))]"; expected = [pscustomobject]@{ one = 'a'; two = 'c'; three = 'd' } }
    @{ expression = "[union(parameters('secondArray'), parameters('secondArray'))]"; expected = @('cd', 'ef') }
    @{ expression = "[union(parameters('secondObject'), parameters('secondObject'))]"; expected = [pscustomobject]@{ two = 'c'; three = 'd' } }
    @{ expression = "[union(parameters('firstObject'), parameters('firstArray'))]"; isError = $true }
  ) {
    param($expression, $expected, $isError)

    $config_yaml = @"
            `$schema: https://aka.ms/dsc/schemas/v3/bundled/config/document.json
            parameters:
              firstObject:
                type: object
                defaultValue:
                  one: a
                  two: b
              secondObject:
                type: object
                defaultValue:
                  two: c
                  three: d
              firstArray:
                type: array
                defaultValue:
                - ab
                - cd
              secondArray:
                type: array
                defaultValue:
                - cd
                - ef
            resources:
            - name: Echo
              type: Microsoft.DSC.Debug/Echo
              properties:
                output: "$expression"
"@
    $out = dsc -l trace config get -i $config_yaml 2>$TestDrive/error.log | ConvertFrom-Json
    if ($isError) {
      $LASTEXITCODE | Should -Be 2 -Because (Get-Content $TestDrive/error.log -Raw)
      (Get-Content $TestDrive/error.log -Raw) | Should -Match 'All arguments must either be arrays or objects'
    } else {
      $LASTEXITCODE | Should -Be 0 -Because (Get-Content $TestDrive/error.log -Raw)
      ($out.results[0].result.actualState.output | Out-String) | Should -BeExactly ($expected | Out-String)
    }
  }

  It 'intersection function works for: <expression>' -TestCases @(
    @{ expression = "[intersection(parameters('firstArray'), parameters('secondArray'))]"; expected = @('cd') }
    @{ expression = "[intersection(parameters('firstObject'), parameters('secondObject'))]"; expected = [pscustomobject]@{ two = 'b' } }
    @{ expression = "[intersection(parameters('thirdArray'), parameters('fourthArray'))]"; expected = @('ef', 'gh') }
    @{ expression = "[intersection(parameters('thirdObject'), parameters('fourthObject'))]"; expected = [pscustomobject]@{ three = 'd' } }
    @{ expression = "[intersection(parameters('firstArray'), parameters('thirdArray'))]"; expected = @() }
    @{ expression = "[intersection(parameters('firstObject'), parameters('firstArray'))]"; isError = $true }
    @{ expression = "[intersection(parameters('firstArray'), parameters('secondArray'), parameters('fifthArray'))]"; expected = @('cd') }
    @{ expression = "[intersection(parameters('firstObject'), parameters('secondObject'), parameters('sixthObject'))]"; expected = [pscustomobject]@{ two = 'b' } }
    @{ expression = "[intersection(parameters('nestedObject1'), parameters('nestedObject2'))]"; expected = [pscustomobject]@{
      shared = [pscustomobject]@{ value = 42; flag = $true }
      level = 1
    } }
    @{ expression = "[intersection(parameters('nestedObject1'), parameters('nestedObject3'))]"; expected = [pscustomobject]@{ level = 1 } }
    @{ expression = "[intersection(parameters('nestedObject1'), parameters('nestedObject2'), parameters('nestedObject4'))]"; expected = [pscustomobject]@{ level = 1 } }
  ) {
    param($expression, $expected, $isError)

    $config_yaml = @"
            `$schema: https://aka.ms/dsc/schemas/v3/bundled/config/document.json
            parameters:
              firstObject:
                type: object
                defaultValue:
                  one: a
                  two: b
              secondObject:
                type: object
                defaultValue:
                  two: b
                  three: d
              thirdObject:
                type: object
                defaultValue:
                  two: c
                  three: d
              fourthObject:
                type: object
                defaultValue:
                  three: d
                  four: e
              sixthObject:
                type: object
                defaultValue:
                  two: b
                  five: f
              nestedObject1:
                type: object
                defaultValue:
                  shared:
                    value: 42
                    flag: true
                  level: 1
                  unique1: test
              nestedObject2:
                type: object
                defaultValue:
                  shared:
                    value: 42
                    flag: true
                  level: 1
                  unique2: test
              nestedObject3:
                type: object
                defaultValue:
                  shared:
                    value: 24
                    flag: true
                  level: 1
                  unique3: test
              nestedObject4:
                type: object
                defaultValue:
                  level: 1
                  different:
                    value: 100
                    flag: false
              firstArray:
                type: array
                defaultValue:
                - ab
                - cd
              secondArray:
                type: array
                defaultValue:
                - cd
                - ef
              thirdArray:
                type: array
                defaultValue:
                - ef
                - gh
              fourthArray:
                type: array
                defaultValue:
                - gh
                - ef
                - ij
              fifthArray:
                type: array
                defaultValue:
                - cd
                - kl
            resources:
            - name: Echo
              type: Microsoft.DSC.Debug/Echo
              properties:
                output: "$expression"
"@
    $out = dsc -l trace config get -i $config_yaml 2>$TestDrive/error.log | ConvertFrom-Json
    if ($isError) {
      $LASTEXITCODE | Should -Be 2 -Because (Get-Content $TestDrive/error.log -Raw)
      (Get-Content $TestDrive/error.log -Raw) | Should -Match 'All arguments must either be arrays or objects'
    } else {
      $LASTEXITCODE | Should -Be 0 -Because (Get-Content $TestDrive/error.log -Raw)
      ($out.results[0].result.actualState.output | Out-String) | Should -BeExactly ($expected | Out-String)
    }
  }

  It 'contain function works for: <expression>' -TestCases @(
    @{ expression = "[contains(parameters('array'), 'a')]" ; expected = $true }
    @{ expression = "[contains(parameters('array'), 2)]" ; expected = $false }
    @{ expression = "[contains(parameters('array'), 1)]" ; expected = $true }
    @{ expression = "[contains(parameters('array'), 'z')]" ; expected = $false }
    @{ expression = "[contains(parameters('object'), 'a')]" ; expected = $true }
    @{ expression = "[contains(parameters('object'), 'c')]" ; expected = $false }
    @{ expression = "[contains(parameters('object'), 3)]" ; expected = $true }
    @{ expression = "[contains(parameters('object'), parameters('object'))]" ; isError = $true }
    @{ expression = "[contains(parameters('array'), parameters('array'))]" ; isError = $true }
    @{ expression = "[contains(parameters('string'), 'not found')]" ; expected = $false }
    @{ expression = "[contains(parameters('string'), 'hello')]" ; expected = $true }
    @{ expression = "[contains(parameters('string'), 12)]" ; expected = $true }
  ) {
    param($expression, $expected, $isError)

    $config_yaml = @"
            `$schema: https://aka.ms/dsc/schemas/v3/bundled/config/document.json
            parameters:
              array:
                type: array
                defaultValue:
                - a
                - b
                - 0
                - 1
              object:
                type: object
                defaultValue:
                  a: 1
                  b: 2
                  3: c
              string:
                type: string
                defaultValue: 'hello 123 world!'
            resources:
            - name: Echo
              type: Microsoft.DSC.Debug/Echo
              properties:
                output: "$expression"
"@
    $out = dsc -l trace config get -i $config_yaml 2>$TestDrive/error.log | ConvertFrom-Json
    if ($isError) {
      $LASTEXITCODE | Should -Be 2 -Because (Get-Content $TestDrive/error.log -Raw)
      (Get-Content $TestDrive/error.log -Raw) | Should -Match 'accepted types are: String, Number'
    } else {
      $LASTEXITCODE | Should -Be 0 -Because (Get-Content $TestDrive/error.log -Raw)
      ($out.results[0].result.actualState.output | Out-String) | Should -BeExactly ($expected | Out-String)
    }
  }

  It 'length function works for: <expression>' -TestCases @(
    @{ expression = "[length(parameters('array'))]" ; expected = 3 }
    @{ expression = "[length(parameters('object'))]" ; expected = 4 }
    @{ expression = "[length(parameters('string'))]" ; expected = 12 }
    @{ expression = "[length('')]"; expected = 0 }
  ) {
    param($expression, $expected, $isError)

    $config_yaml = @"
            `$schema: https://aka.ms/dsc/schemas/v3/bundled/config/document.json
            parameters:
              array:
                type: array
                defaultValue:
                - a
                - b
                - c
              object:
                type: object
                defaultValue:
                  one: a
                  two: b
                  three: c
                  four: d
              string:
                type: string
                defaultValue: 'hello world!'
            resources:
            - name: Echo
              type: Microsoft.DSC.Debug/Echo
              properties:
                output: "$expression"
"@
    $out = dsc -l trace config get -i $config_yaml 2>$TestDrive/error.log | ConvertFrom-Json
    $LASTEXITCODE | Should -Be 0 -Because (Get-Content $TestDrive/error.log -Raw)
    ($out.results[0].result.actualState.output | Out-String) | Should -BeExactly ($expected | Out-String)
  }

  It 'empty function works for: <expression>' -TestCases @(
    @{ expression = "[empty(parameters('array'))]" ; expected = $false }
    @{ expression = "[empty(parameters('object'))]" ; expected = $false }
    @{ expression = "[empty(parameters('string'))]" ; expected = $false }
    @{ expression = "[empty(parameters('emptyArray'))]" ; expected = $true }
    @{ expression = "[empty(parameters('emptyObject'))]" ; expected = $true }
    @{ expression = "[empty('')]" ; expected = $true }
  ) {
    param($expression, $expected)

    $config_yaml = @"
            `$schema: https://aka.ms/dsc/schemas/v3/bundled/config/document.json
            parameters:
              array:
                type: array
                defaultValue:
                - a
                - b
                - c
              emptyArray:
                type: array
                defaultValue: []
              object:
                type: object
                defaultValue:
                  one: a
                  two: b
                  three: c
              emptyObject:
                type: object
                defaultValue: {}
              string:
                type: string
                defaultValue: 'hello world!'
            resources:
            - name: Echo
              type: Microsoft.DSC.Debug/Echo
              properties:
                output: "$expression"
"@
    $out = dsc -l trace config get -i $config_yaml 2>$TestDrive/error.log | ConvertFrom-Json
    $LASTEXITCODE | Should -Be 0 -Because (Get-Content $TestDrive/error.log -Raw)
    ($out.results[0].result.actualState.output | Out-String) | Should -BeExactly ($expected | Out-String)
  }

  It 'utcNow function works for: utcNow(<format>)' -TestCases @(
    @{ format = $null; regex = '^\d{4}-\d{2}-\d{2}T\d{2}:\d{2}:\d{2}\.\d{6}Z$' }
    @{ format = "yyyy-MM-dd"; regex = '^\d{4}-\d{2}-\d{2}$' }
    @{ format = "yyyy-MM-ddTHH"; regex = '^\d{4}-\d{2}-\d{2}T\d{2}$' }
    @{ format = "yyyy-MM-ddTHHZ"; regex = '^\d{4}-\d{2}-\d{2}T\d{2}Z$' }
    @{ format = "MMM dd, yyyy HH"; regex = '^(Jan|Feb|Mar|Apr|May|Jun|Jul|Aug|Sep|Oct|Nov|Dec) \d{2}, \d{4} \d{2}$' }
    @{ format = "yy-MMMM-dddd tt H"; regex = '^\d{2}-(January|February|March|April|May|June|July|August|September|October|November|December)-(Monday|Tuesday|Wednesday|Thursday|Friday|Saturday|Sunday) (AM|PM) \d+$' }
    @{ format = "MMM ddd zzz"; regex = '^(Jan|Feb|Mar|Apr|May|Jun|Jul|Aug|Sep|Oct|Nov|Dec) (Sun|Mon|Tue|Wed|Thu|Fri|Sat) \+00:00$' }
    @{ format = "yy yyyy MM MMM MMMM"; regex = '^\d{2} \d{4} \d{2} (Jan|Feb|Mar|Apr|May|Jun|Jul|Aug|Sep|Oct|Nov|Dec) (January|February|March|April|May|June|July|August|September|October|November|December)$' }
    @{ format = "yyyy-MM-ddTHH:mm:ss"; regex = '^\d{4}-\d{2}-\d{2}T\d{2}:\d{2}:\d{2}$' }
  ) {
    param($format, $regex)

    if ($null -ne $format) {
      $format = "'$format'"
    }

    $config_yaml = @"
            `$schema: https://aka.ms/dsc/schemas/v3/bundled/config/document.json
            parameters:
              test:
                type: string
                defaultValue: "[utcNow($format)]"
            resources:
            - name: Echo
              type: Microsoft.DSC.Debug/Echo
              properties:
                output: "[parameters('test')]"
"@
    $out = dsc -l trace config get -i $config_yaml 2>$TestDrive/error.log
    $LASTEXITCODE | Should -Be 0 -Because (Get-Content $TestDrive/error.log -Raw)
    # ConvertFrom-Json will convert the date to a DateTime object, so we use regex to capture the string
    $out -match '"output":"(?<date>.*?)"' | Should -BeTrue -Because "Output should contain a date"
    $actual = $matches['date']
    # compare against the regex
    $actual | Should -Match $regex -Because "Output date '$actual' should match regex '$regex'"
  }

  It 'utcNow errors if used not as a parameter default' {
    $config_yaml = @"
            `$schema: https://aka.ms/dsc/schemas/v3/bundled/config/document.json
            resources:
            - name: Echo
              type: Microsoft.DSC.Debug/Echo
              properties:
                output: "[utcNow()]"
"@
    $out = dsc -l trace config get -i $config_yaml 2>$TestDrive/error.log | ConvertFrom-Json
    $LASTEXITCODE | Should -Be 2 -Because (Get-Content $TestDrive/error.log -Raw)
    $out | Should -BeNullOrEmpty -Because "Output should be null or empty"
    (Get-Content $TestDrive/error.log -Raw) | Should -Match "The 'utcNow\(\)' function can only be used as a parameter default"
  }

  It 'uniqueString function works for: <expression>' -TestCases @(
    @{ expression = "[uniqueString('a')]" ; expected = 'cfvwxu6sc4lqo' }
    @{ expression = "[uniqueString('a', 'b', 'c')]" ; expected = 'bhw7m6t6ntwd6' }
    @{ expression = "[uniqueString('a', 'b', 'c', 'd')]" ; expected = 'yxzg7ur4qetcy' }
  ) {
    param($expression, $expected)

    $config_yaml = @"
            `$schema: https://aka.ms/dsc/schemas/v3/bundled/config/document.json
            resources:
            - name: Echo
              type: Microsoft.DSC.Debug/Echo
              properties:
                output: "$expression"
"@
    $out = dsc -l trace config get -i $config_yaml 2>$TestDrive/error.log | ConvertFrom-Json
    $LASTEXITCODE | Should -Be 0 -Because (Get-Content $TestDrive/error.log -Raw)
    $out.results[0].result.actualState.output | Should -BeExactly $expected
  }

  It 'string function works for: <expression>' -TestCases @(
    @{ expression = "[string('hello')]"; expected = 'hello' }
    @{ expression = "[string(123)]"; expected = '123' }
    @{ expression = "[string(true)]"; expected = 'true' }
    @{ expression = "[string(null())]"; expected = 'null' }
    @{ expression = "[string(createArray('a', 'b'))]"; expected = '["a","b"]' }
    @{ expression = "[string(createObject('a', 1))]"; expected = '{"a":1}' }
  ) {
    param($expression, $expected)

    $config_yaml = @"
            `$schema: https://aka.ms/dsc/schemas/v3/bundled/config/document.json
            resources:
            - name: Echo
              type: Microsoft.DSC.Debug/Echo
              properties:
                output: "$expression"
"@
    $out = dsc -l trace config get -i $config_yaml 2>$TestDrive/error.log | ConvertFrom-Json
    $LASTEXITCODE | Should -Be 0 -Because (Get-Content $TestDrive/error.log -Raw)
    ($out.results[0].result.actualState.output | Out-String) | Should -BeExactly ($expected | Out-String)
  }

  It 'array function works for: <expression>' -TestCases @(
    @{ expression = "[array('hello')]"; expected = @('hello') }
    @{ expression = "[array(42)]"; expected = @(42) }
    @{ expression = "[array(createObject('key', 'value'))]"; expected = @([pscustomobject]@{ key = 'value' }) }
    @{ expression = "[array(createArray('a', 'b'))]"; expected = @(@('a', 'b')) }
  ) {
    param($expression, $expected)

    $config_yaml = @"
            `$schema: https://aka.ms/dsc/schemas/v3/bundled/config/document.json
            resources:
            - name: Echo
              type: Microsoft.DSC.Debug/Echo
              properties:
                output: "$expression"
"@
    $out = dsc -l trace config get -i $config_yaml 2>$TestDrive/error.log | ConvertFrom-Json
    $LASTEXITCODE | Should -Be 0 -Because (Get-Content $TestDrive/error.log -Raw)
    ($out.results[0].result.actualState.output | Out-String) | Should -BeExactly ($expected | Out-String)
  }

  It 'first function works for: <expression>' -TestCases @(
    @{ expression = "[first(createArray('hello', 'world'))]"; expected = 'hello' }
    @{ expression = "[first(createArray(1, 2, 3))]"; expected = 1 }
    @{ expression = "[first('hello')]"; expected = 'h' }
    @{ expression = "[first('a')]"; expected = 'a' }
    @{ expression = "[first(array('mixed'))]"; expected = 'mixed' }
  ) {
    param($expression, $expected)

    $config_yaml = @"
            `$schema: https://aka.ms/dsc/schemas/v3/bundled/config/document.json
            resources:
            - name: Echo
              type: Microsoft.DSC.Debug/Echo
              properties:
                output: "$expression"
"@
    $out = dsc -l trace config get -i $config_yaml 2>$TestDrive/error.log | ConvertFrom-Json
    $LASTEXITCODE | Should -Be 0 -Because (Get-Content $TestDrive/error.log -Raw)
    ($out.results[0].result.actualState.output | Out-String) | Should -BeExactly ($expected | Out-String)
  }

  It 'indexOf function works for: <expression>' -TestCases @(
    @{ expression = "[indexOf(createArray('apple', 'banana', 'cherry'), 'banana')]"; expected = 1 }
    @{ expression = "[indexOf(createArray('apple', 'banana', 'cherry'), 'cherry')]"; expected = 2 }
    @{ expression = "[indexOf(createArray(10, 20, 30), 20)]"; expected = 1 }
    @{ expression = "[indexOf(createArray('a', 'b', 'a', 'c'), 'a')]"; expected = 0 }
    @{ expression = "[indexOf(createArray('apple', 'banana'), 'orange')]"; expected = -1 }
    @{ expression = "[indexOf(createArray('Apple', 'Banana'), 'apple')]"; expected = -1 }
    @{ expression = "[indexOf(createArray(), 'test')]"; expected = -1 }
    @{ expression = "[indexOf(createArray(createArray('a', 'b'), createArray('c', 'd')), createArray('c', 'd'))]"; expected = 1 }
  ) {
    param($expression, $expected)

    $config_yaml = @"
            `$schema: https://aka.ms/dsc/schemas/v3/bundled/config/document.json
            resources:
            - name: Echo
              type: Microsoft.DSC.Debug/Echo
              properties:
                output: "$expression"
"@
    $out = dsc -l trace config get -i $config_yaml 2>$TestDrive/error.log | ConvertFrom-Json
    $LASTEXITCODE | Should -Be 0 -Because (Get-Content $TestDrive/error.log -Raw)
    ($out.results[0].result.actualState.output | Out-String) | Should -BeExactly ($expected | Out-String)
  }

  It 'join function works for: <expression>' -TestCases @(
    @{ expression = "[join(createArray('a','b','c'), '-')]"; expected = 'a-b-c' }
    @{ expression = "[join(createArray(), '-')]"; expected = '' }
    @{ expression = "[join(createArray(1,2,3), ',')]"; expected = '1,2,3' }
  ) {
    param($expression, $expected)

    $config_yaml = @"
            `$schema: https://aka.ms/dsc/schemas/v3/bundled/config/document.json
            resources:
            - name: Echo
              type: Microsoft.DSC.Debug/Echo
              properties:
                output: "$expression"
"@
    $out = dsc -l trace config get -i $config_yaml 2>$TestDrive/error.log | ConvertFrom-Json
    $LASTEXITCODE | Should -Be 0 -Because (Get-Content $TestDrive/error.log -Raw)
    ($out.results[0].result.actualState.output | Out-String) | Should -BeExactly ($expected | Out-String)
  }

  It 'skip function works for: <expression>' -TestCases @(
    @{ expression = "[skip(createArray('a','b','c','d'), 2)]"; expected = @('c', 'd') }
    @{ expression = "[skip('hello', 2)]"; expected = 'llo' }
    @{ expression = "[skip(createArray('a','b'), 0)]"; expected = @('a', 'b') }
    @{ expression = "[skip('abc', 0)]"; expected = 'abc' }
    @{ expression = "[skip(createArray('a','b'), 5)]"; expected = @() }
    @{ expression = "[skip('', 1)]"; expected = '' }
    # Negative counts are treated as zero
    @{ expression = "[skip(createArray('x','y'), -3)]"; expected = @('x', 'y') }
    @{ expression = "[skip('xy', -1)]"; expected = 'xy' }
  ) {
    param($expression, $expected)

    $config_yaml = @"
            `$schema: https://aka.ms/dsc/schemas/v3/bundled/config/document.json
            resources:
            - name: Echo
              type: Microsoft.DSC.Debug/Echo
              properties:
                output: "$expression"
"@
    $out = dsc -l trace config get -i $config_yaml 2>$TestDrive/error.log | ConvertFrom-Json
    $LASTEXITCODE | Should -Be 0 -Because (Get-Content $TestDrive/error.log -Raw)
    ($out.results[0].result.actualState.output | Out-String) | Should -BeExactly ($expected | Out-String)
  }

  It 'lastIndexOf function works for: <expression>' -TestCases @(
    @{ expression = "[lastIndexOf(createArray('a', 'b', 'a', 'c'), 'a')]"; expected = 2 }
    @{ expression = "[lastIndexOf(createArray(10, 20, 30, 20), 20)]"; expected = 3 }
    @{ expression = "[lastIndexOf(createArray('Apple', 'Banana'), 'apple')]"; expected = -1 }
    @{ expression = "[lastIndexOf(createArray(createArray('a','b'), createArray('c','d'), createArray('a','b')), createArray('a','b'))]"; expected = 2 }
    @{ expression = "[lastIndexOf(createArray(createObject('name','John'), createObject('name','Jane'), createObject('name','John')), createObject('name','John'))]"; expected = 2 }
    @{ expression = "[lastIndexOf(createArray(), 'test')]"; expected = -1 }
    # Objects are compared by deep equality: same keys and values are equal, regardless of property order.
    # Both createObject('a',1,'b',2) and createObject('b',2,'a',1) are considered equal.
    # Therefore, lastIndexOf returns 1 (the last position where an equal object occurs).
    @{ expression = "[lastIndexOf(createArray(createObject('a',1,'b',2), createObject('b',2,'a',1)), createObject('a',1,'b',2))]"; expected = 1 }
    @{ expression = "[lastIndexOf(createArray('1','2','3'), 1)]"; expected = -1 }
    @{ expression = "[lastIndexOf(createArray(1,2,3), '1')]"; expected = -1 }
  ) {
    param($expression, $expected)

    $config_yaml = @"
            `$schema: https://aka.ms/dsc/schemas/v3/bundled/config/document.json
            resources:
            - name: Echo
              type: Microsoft.DSC.Debug/Echo
              properties:
                output: "$expression"
"@
    $out = dsc -l trace config get -i $config_yaml 2>$TestDrive/error.log | ConvertFrom-Json
    $LASTEXITCODE | Should -Be 0 -Because (Get-Content $TestDrive/error.log -Raw)
    ($out.results[0].result.actualState.output | Out-String) | Should -BeExactly ($expected | Out-String)
  }

  It 'context function works' {
    $config_yaml = @"
            `$schema: https://aka.ms/dsc/schemas/v3/bundled/config/document.json
            resources:
            - name: Echo
              type: Microsoft.DSC.Debug/Echo
              properties:
                output: "[context()]"
"@
    $out = dsc -l trace config get -i $config_yaml 2>$TestDrive/error.log | ConvertFrom-Json
    $LASTEXITCODE | Should -Be 0 -Because (Get-Content $TestDrive/error.log -Raw)
    $context = $out.results[0].result.actualState.output
    $os = osinfo | ConvertFrom-Json
    $context.os.family | Should -BeExactly $os.family
    $context.os.version | Should -BeExactly $os.version
    $context.os.bitness | Should -BeExactly $os.bitness
    $context.os.architecture | Should -BeExactly $os.architecture
    $context.security | Should -BeExactly $out.metadata.'Microsoft.DSC'.securityContext
  }

  It 'range function works: <expression>' -TestCases @(
    @{ expression = '[range(1, 3)]'; expected = @(1, 2, 3) }
    @{ expression = '[range(0, 5)]'; expected = @(0, 1, 2, 3, 4) }
    @{ expression = '[range(-2, 4)]'; expected = @(-2, -1, 0, 1) }
    @{ expression = '[range(10, 0)]'; expected = @() }
    @{ expression = '[range(100, 3)]'; expected = @(100, 101, 102) }
    @{ expression = '[first(range(2147473647, 10000))]'; expected = 2147473647 }
  ) {
    param($expression, $expected)

    $config_yaml = @"
            `$schema: https://aka.ms/dsc/schemas/v3/bundled/config/document.json
            resources:
            - name: Echo
              type: Microsoft.DSC.Debug/Echo
              properties:
                output: "$expression"
"@
    $out = dsc -l trace config get -i $config_yaml 2>$TestDrive/error.log | ConvertFrom-Json
    $LASTEXITCODE | Should -Be 0 -Because (Get-Content $TestDrive/error.log -Raw)
    ($out.results[0].result.actualState.output | Out-String) | Should -BeExactly ($expected | Out-String)
  }

  It 'range function handles errors correctly: <expression>' -TestCases @(
    @{ expression = '[range(1, -1)]'; expectedError = 'Count must be non-negative' }
    @{ expression = '[range(1, 10001)]'; expectedError = 'Count must not exceed 10000' }
    @{ expression = '[range(2147483647, 1)]'; expectedError = 'Sum of startIndex and count must not exceed 2147483647' }
  ) {
    param($expression, $expectedError)

    $config_yaml = @"
            `$schema: https://aka.ms/dsc/schemas/v3/bundled/config/document.json
            resources:
            - name: Echo
              type: Microsoft.DSC.Debug/Echo
              properties:
                output: "$expression"
"@
    $out = dsc -l trace config get -i $config_yaml 2>$TestDrive/error.log
    $LASTEXITCODE | Should -Not -Be 0
    $errorContent = Get-Content $TestDrive/error.log -Raw
    $errorContent | Should -Match ([regex]::Escape($expectedError))
  }

  It 'substring function works for: <expression>' -TestCases @(
    @{ expression = "[substring('hello world', 6, 5)]"; expected = 'world' }
    @{ expression = "[substring('hello', 0, 2)]"; expected = 'he' }
    @{ expression = "[substring('hello', 1, 3)]"; expected = 'ell' }
    @{ expression = "[substring('hello', 2)]"; expected = 'llo' }
    @{ expression = "[substring('hello', 0)]"; expected = 'hello' }
    @{ expression = "[substring('hello', 5)]"; expected = '' }
    @{ expression = "[substring('hello', 1, 1)]"; expected = 'e' }
    @{ expression = "[substring('hello', 5, 0)]"; expected = '' }
    @{ expression = "[substring('', 0)]"; expected = '' }
    @{ expression = "[substring('', 0, 0)]"; expected = '' }
    @{ expression = "[substring('héllo', 1, 2)]"; expected = 'él' }
  ) {
    param($expression, $expected)

    $escapedExpression = $expression -replace "'", "''"
    $config_yaml = @"
            `$schema: https://aka.ms/dsc/schemas/v3/bundled/config/document.json
            resources:
            - name: Echo
              type: Microsoft.DSC.Debug/Echo
              properties:
                output: '$escapedExpression'
"@
    $out = $config_yaml | dsc config get -f - | ConvertFrom-Json
    $out.results[0].result.actualState.output | Should -Be $expected
  }

  It 'substring function error handling: <expression>' -TestCases @(
    @{ expression = "[substring('hello', -1, 2)]"; expectedError = 'Start index cannot be negative' }
    @{ expression = "[substring('hello', 1, -1)]"; expectedError = 'Length cannot be negative' }
    @{ expression = "[substring('hello', 10, 1)]"; expectedError = 'Start index is beyond the end of the string' }
    @{ expression = "[substring('hello', 2, 10)]"; expectedError = 'Length extends beyond the end of the string' }
  ) {
    param($expression, $expectedError)

    $config_yaml = @"
            `$schema: https://aka.ms/dsc/schemas/v3/bundled/config/document.json
            resources:
            - name: Echo
              type: Microsoft.DSC.Debug/Echo
              properties:
                output: `"$expression`"
"@
    $null = dsc -l trace config get -i $config_yaml 2>$TestDrive/error.log
    $LASTEXITCODE | Should -Not -Be 0
    $errorContent = Get-Content $TestDrive/error.log -Raw
    $errorContent | Should -Match ([regex]::Escape($expectedError))
  }

  It 'mixed booleans with functions works' -TestCases @(
    @{ expression = "[and(true(), false, not(false))]"; expected = $false }
    @{ expression = "[or(false, false(), not(false()))]"; expected = $true }
    @{ expression = "[and(true(), true, not(false))]"; expected = $true }
    @{ expression = "[or(false, false(), not(true()))]"; expected = $false }
  ) {
    param($expression, $expected)

    $config_yaml = @"
            `$schema: https://aka.ms/dsc/schemas/v3/bundled/config/document.json
            resources:
            - name: Echo
              type: Microsoft.DSC.Debug/Echo
              properties:
                output: "$expression"
"@
    $out = dsc -l trace config get -i $config_yaml 2>$TestDrive/error.log | ConvertFrom-Json
    $LASTEXITCODE | Should -Be 0 -Because (Get-Content $TestDrive/error.log -Raw)
    $out.results[0].result.actualState.output | Should -BeExactly $expected
  }

    It 'base64ToString function works for: <expression>' -TestCases @(
    @{ expression = "[base64ToString('aGVsbG8gd29ybGQ=')]"; expected = 'hello world' }
    @{ expression = "[base64ToString('')]"; expected = '' }
    @{ expression = "[base64ToString('aMOpbGxv')]"; expected = 'héllo' }
    @{ expression = "[base64ToString('eyJrZXkiOiJ2YWx1ZSJ9')]"; expected = '{"key":"value"}' }
    @{ expression = "[base64ToString(base64('test message'))]"; expected = 'test message' }
  ) {
    param($expression, $expected)

    $escapedExpression = $expression -replace "'", "''"
    $config_yaml = @"
            `$schema: https://aka.ms/dsc/schemas/v3/bundled/config/document.json
            resources:
            - name: Echo
              type: Microsoft.DSC.Debug/Echo
              properties:
                output: '$escapedExpression'
"@
    $out = $config_yaml | dsc config get -f - | ConvertFrom-Json
    $out.results[0].result.actualState.output | Should -Be $expected
  }

  It 'base64ToString function error handling: <expression>' -TestCases @(
    @{ expression = "[base64ToString('invalid!@#')]" ; expectedError = 'Invalid base64 encoding' }
    @{ expression = "[base64ToString('/w==')]" ; expectedError = 'Decoded bytes do not form valid UTF-8' }
  ) {
    param($expression, $expectedError)

    $config_yaml = @"
            `$schema: https://aka.ms/dsc/schemas/v3/bundled/config/document.json
            resources:
            - name: Echo
              type: Microsoft.DSC.Debug/Echo
              properties:
                output: `"$expression`"
"@
    $null = dsc -l trace config get -i $config_yaml 2>$TestDrive/error.log
    $LASTEXITCODE | Should -Not -Be 0
    $errorContent = Get-Content $TestDrive/error.log -Raw
    $errorContent | Should -Match $expectedError
  }

  It 'toUpper function works for: <expression>' -TestCases @(
    @{ expression = "[toUpper('hello world')]"; expected = 'HELLO WORLD' }
    @{ expression = "[toUpper('Hello World')]"; expected = 'HELLO WORLD' }
    @{ expression = "[toUpper('HELLO WORLD')]"; expected = 'HELLO WORLD' }
    @{ expression = "[toUpper('')]"; expected = '' }
    @{ expression = "[toUpper('Hello123!@#')]"; expected = 'HELLO123!@#' }
    @{ expression = "[toUpper('café')]"; expected = 'CAFÉ' }
    @{ expression = "[toUpper('  hello  world  ')]"; expected = '  HELLO  WORLD  ' }
    @{ expression = "[toUpper('a')]"; expected = 'A' }
    @{ expression = "[toUpper(concat('hello', ' world'))]"; expected = 'HELLO WORLD' }
  ) {
    param($expression, $expected)

    $escapedExpression = $expression -replace "'", "''"
    $config_yaml = @"
            `$schema: https://aka.ms/dsc/schemas/v3/bundled/config/document.json
            resources:
            - name: Echo
              type: Microsoft.DSC.Debug/Echo
              properties:
                output: '$escapedExpression'
"@
    $out = $config_yaml | dsc config get -f - | ConvertFrom-Json
    $out.results[0].result.actualState.output | Should -Be $expected
  }

  It 'toLower function works for: <expression>' -TestCases @(
    @{ expression = "[toLower('HELLO WORLD')]"; expected = 'hello world' }
    @{ expression = "[toLower('Hello World')]"; expected = 'hello world' }
    @{ expression = "[toLower('hello world')]"; expected = 'hello world' }
    @{ expression = "[toLower('')]"; expected = '' }
    @{ expression = "[toLower('HELLO123!@#')]"; expected = 'hello123!@#' }
    @{ expression = "[toLower('CAFÉ')]"; expected = 'café' }
    @{ expression = "[toLower('  HELLO  WORLD  ')]"; expected = '  hello  world  ' }
    @{ expression = "[toLower('A')]"; expected = 'a' }
    @{ expression = "[toLower(concat('HELLO', ' WORLD'))]"; expected = 'hello world' }
  ) {
    param($expression, $expected)

    $escapedExpression = $expression -replace "'", "''"
    $config_yaml = @"
            `$schema: https://aka.ms/dsc/schemas/v3/bundled/config/document.json
            resources:
            - name: Echo
              type: Microsoft.DSC.Debug/Echo
              properties:
                output: '$escapedExpression'
"@
    $out = $config_yaml | dsc config get -f - | ConvertFrom-Json
    $out.results[0].result.actualState.output | Should -Be $expected
  }

<<<<<<< HEAD
  It 'uri function works for: <expression>' -TestCases @(
    @{ expression = "[uri('https://example.com/', 'path/file.html')]"; expected = 'https://example.com/path/file.html' }
    @{ expression = "[uri('https://example.com/', '/path/file.html')]"; expected = 'https://example.com/path/file.html' }
    @{ expression = "[uri('https://example.com/api/v1', 'users')]"; expected = 'https://example.com/api/users' }
    @{ expression = "[uri('https://example.com/api/v1', '/users')]"; expected = 'https://example.com/api/users' }
    @{ expression = "[uri('https://example.com', 'path')]"; expected = 'https://example.compath' }
    @{ expression = "[uri('https://example.com', '/path')]"; expected = 'https://example.com/path' }
    @{ expression = "[uri('https://api.example.com/v2/resource/', 'item/123')]"; expected = 'https://api.example.com/v2/resource/item/123' }
    @{ expression = "[uri('https://example.com/api/', 'search?q=test')]"; expected = 'https://example.com/api/search?q=test' }
    @{ expression = "[uri('https://example.com/', '')]"; expected = 'https://example.com/' }
    @{ expression = "[uri('http://example.com/', 'page.html')]"; expected = 'http://example.com/page.html' }
    @{ expression = "[uri('https://example.com:8080/', 'api')]"; expected = 'https://example.com:8080/api' }
    @{ expression = "[uri(concat('https://example.com', '/'), 'path')]"; expected = 'https://example.com/path' }
    @{ expression = "[uri('//example.com/', 'path')]"; expected = '//example.com/path' }
    @{ expression = "[uri('https://example.com/a/b/c/', 'd/e/f')]"; expected = 'https://example.com/a/b/c/d/e/f' }
    @{ expression = "[uri('https://example.com/old/path', 'new')]"; expected = 'https://example.com/old/new' }
=======
  It 'trim function works for: <expression>' -TestCases @(
    @{ expression = "[trim('   hello')]"; expected = 'hello' }
    @{ expression = "[trim('hello   ')]"; expected = 'hello' }
    @{ expression = "[trim('  hello world  ')]"; expected = 'hello world' }
    @{ expression = "[trim('hello')]"; expected = 'hello' }
    @{ expression = "[trim('')]"; expected = '' }
    @{ expression = "[trim('   ')]"; expected = '' }
    @{ expression = "[trim('  hello  world  ')]"; expected = 'hello  world' }
    @{ expression = "[trim('  café  ')]"; expected = 'café' }
    @{ expression = "[trim(' a ')]"; expected = 'a' }
    @{ expression = "[trim(concat('  hello', '  '))]"; expected = 'hello' }
>>>>>>> d311aaef
  ) {
    param($expression, $expected)

    $escapedExpression = $expression -replace "'", "''"
    $config_yaml = @"
            `$schema: https://aka.ms/dsc/schemas/v3/bundled/config/document.json
            resources:
            - name: Echo
              type: Microsoft.DSC.Debug/Echo
              properties:
                output: '$escapedExpression'
"@
    $out = $config_yaml | dsc config get -f - | ConvertFrom-Json
    $out.results[0].result.actualState.output | Should -Be $expected
  }
<<<<<<< HEAD

  It 'uriComponent function works for: <expression>' -TestCases @(
    @{ expression = "[uriComponent('hello world')]"; expected = 'hello%20world' }
    @{ expression = "[uriComponent('hello@example.com')]"; expected = 'hello%40example.com' }
    @{ expression = "[uriComponent('https://example.com/path?query=value')]"; expected = 'https%3A%2F%2Fexample.com%2Fpath%3Fquery%3Dvalue' }
    @{ expression = "[uriComponent('')]"; expected = '' }
    @{ expression = "[uriComponent('ABCabc123-_.~')]"; expected = 'ABCabc123-_.~' }
    @{ expression = "[uriComponent(':/?#[]@!$&()*+,;=')]"; expected = '%3A%2F%3F%23%5B%5D%40%21%24%26%28%29%2A%2B%2C%3B%3D' }
    @{ expression = "[uriComponent('café')]"; expected = 'caf%C3%A9' }
    @{ expression = "[uriComponent('name=John Doe&age=30')]"; expected = 'name%3DJohn%20Doe%26age%3D30' }
    @{ expression = "[uriComponent('/path/to/my file.txt')]"; expected = '%2Fpath%2Fto%2Fmy%20file.txt' }
    @{ expression = "[uriComponent(concat('hello', ' ', 'world'))]"; expected = 'hello%20world' }
    @{ expression = "[uriComponent('user+tag@example.com')]"; expected = 'user%2Btag%40example.com' }
    @{ expression = "[uriComponent('1234567890')]"; expected = '1234567890' }
    @{ expression = "[uriComponent('100%')]"; expected = '100%25' }
  ) {
    param($expression, $expected)

    $escapedExpression = $expression -replace "'", "''"
    $config_yaml = @"
            `$schema: https://aka.ms/dsc/schemas/v3/bundled/config/document.json
            resources:
            - name: Echo
              type: Microsoft.DSC.Debug/Echo
              properties:
                output: '$escapedExpression'
"@
    $out = $config_yaml | dsc config get -f - | ConvertFrom-Json
    $out.results[0].result.actualState.output | Should -Be $expected
  }

  It 'uriComponentToString function works for: <expression>' -TestCases @(
    @{ expression = "[uriComponentToString('hello%20world')]"; expected = 'hello world' }
    @{ expression = "[uriComponentToString('hello%40example.com')]"; expected = 'hello@example.com' }
    @{ expression = "[uriComponentToString('https%3A%2F%2Fexample.com%2Fpath%3Fquery%3Dvalue')]"; expected = 'https://example.com/path?query=value' }
    @{ expression = "[uriComponentToString('')]"; expected = '' }
    @{ expression = "[uriComponentToString('ABCabc123-_.~')]"; expected = 'ABCabc123-_.~' }
    @{ expression = "[uriComponentToString('%3A%2F%3F%23%5B%5D%40%21%24%26%28%29%2A%2B%2C%3B%3D')]"; expected = ':/?#[]@!$&()*+,;=' }
    @{ expression = "[uriComponentToString('caf%C3%A9')]"; expected = 'café' }
    @{ expression = "[uriComponentToString('name%3DJohn%20Doe%26age%3D30')]"; expected = 'name=John Doe&age=30' }
    @{ expression = "[uriComponentToString('%2Fpath%2Fto%2Fmy%20file.txt')]"; expected = '/path/to/my file.txt' }
    @{ expression = "[uriComponentToString(uriComponent('hello world'))]"; expected = 'hello world' }
    @{ expression = "[uriComponentToString(uriComponent('user+tag@example.com'))]"; expected = 'user+tag@example.com' }
    @{ expression = "[uriComponentToString('100%25')]"; expected = '100%' }
    @{ expression = "[uriComponentToString(concat('hello', '%20', 'world'))]"; expected = 'hello world' }
  ) {
    param($expression, $expected)

    $escapedExpression = $expression -replace "'", "''"
    $config_yaml = @"
            `$schema: https://aka.ms/dsc/schemas/v3/bundled/config/document.json
            resources:
            - name: Echo
              type: Microsoft.DSC.Debug/Echo
              properties:
                output: '$escapedExpression'
"@
    $out = $config_yaml | dsc config get -f - | ConvertFrom-Json
    $out.results[0].result.actualState.output | Should -Be $expected
  }

  It 'uriComponentToString function error handling: <expression>' -TestCases @(
    @{ expression = "[uriComponentToString('incomplete%2')]" ; expectedError = 'Invalid percent-encoding: incomplete sequence at position' }
    @{ expression = "[uriComponentToString('invalid%ZZ')]" ; expectedError = 'Invalid percent-encoding:.*is not valid hex at position' }
  ) {
    param($expression, $expectedError)

    $config_yaml = @"
            `$schema: https://aka.ms/dsc/schemas/v3/bundled/config/document.json
            resources:
            - name: Echo
              type: Microsoft.DSC.Debug/Echo
              properties:
                output: `"$expression`"
"@
    $null = dsc -l trace config get -i $config_yaml 2>$TestDrive/error.log
    $LASTEXITCODE | Should -Not -Be 0
    $errorContent = Get-Content $TestDrive/error.log -Raw
    $errorContent | Should -Match $expectedError
  }
=======
>>>>>>> d311aaef
}<|MERGE_RESOLUTION|>--- conflicted
+++ resolved
@@ -121,9 +121,10 @@
     @{ expression = "[intersection(parameters('firstArray'), parameters('secondArray'), parameters('fifthArray'))]"; expected = @('cd') }
     @{ expression = "[intersection(parameters('firstObject'), parameters('secondObject'), parameters('sixthObject'))]"; expected = [pscustomobject]@{ two = 'b' } }
     @{ expression = "[intersection(parameters('nestedObject1'), parameters('nestedObject2'))]"; expected = [pscustomobject]@{
-      shared = [pscustomobject]@{ value = 42; flag = $true }
-      level = 1
-    } }
+        shared = [pscustomobject]@{ value = 42; flag = $true }
+        level  = 1
+      } 
+    }
     @{ expression = "[intersection(parameters('nestedObject1'), parameters('nestedObject3'))]"; expected = [pscustomobject]@{ level = 1 } }
     @{ expression = "[intersection(parameters('nestedObject1'), parameters('nestedObject2'), parameters('nestedObject4'))]"; expected = [pscustomobject]@{ level = 1 } }
   ) {
@@ -738,7 +739,7 @@
     $out.results[0].result.actualState.output | Should -BeExactly $expected
   }
 
-    It 'base64ToString function works for: <expression>' -TestCases @(
+  It 'base64ToString function works for: <expression>' -TestCases @(
     @{ expression = "[base64ToString('aGVsbG8gd29ybGQ=')]"; expected = 'hello world' }
     @{ expression = "[base64ToString('')]"; expected = '' }
     @{ expression = "[base64ToString('aMOpbGxv')]"; expected = 'héllo' }
@@ -832,7 +833,33 @@
     $out.results[0].result.actualState.output | Should -Be $expected
   }
 
-<<<<<<< HEAD
+  It 'trim function works for: <expression>' -TestCases @(
+    @{ expression = "[trim('   hello')]"; expected = 'hello' }
+    @{ expression = "[trim('hello   ')]"; expected = 'hello' }
+    @{ expression = "[trim('  hello world  ')]"; expected = 'hello world' }
+    @{ expression = "[trim('hello')]"; expected = 'hello' }
+    @{ expression = "[trim('')]"; expected = '' }
+    @{ expression = "[trim('   ')]"; expected = '' }
+    @{ expression = "[trim('  hello  world  ')]"; expected = 'hello  world' }
+    @{ expression = "[trim('  café  ')]"; expected = 'café' }
+    @{ expression = "[trim(' a ')]"; expected = 'a' }
+    @{ expression = "[trim(concat('  hello', '  '))]"; expected = 'hello' }
+  ) {
+    param($expression, $expected)
+
+    $escapedExpression = $expression -replace "'", "''"
+    $config_yaml = @"
+            `$schema: https://aka.ms/dsc/schemas/v3/bundled/config/document.json
+            resources:
+            - name: Echo
+              type: Microsoft.DSC.Debug/Echo
+              properties:
+                output: '$escapedExpression'
+"@
+    $out = $config_yaml | dsc config get -f - | ConvertFrom-Json
+    $out.results[0].result.actualState.output | Should -Be $expected
+  }
+
   It 'uri function works for: <expression>' -TestCases @(
     @{ expression = "[uri('https://example.com/', 'path/file.html')]"; expected = 'https://example.com/path/file.html' }
     @{ expression = "[uri('https://example.com/', '/path/file.html')]"; expected = 'https://example.com/path/file.html' }
@@ -849,22 +876,8 @@
     @{ expression = "[uri('//example.com/', 'path')]"; expected = '//example.com/path' }
     @{ expression = "[uri('https://example.com/a/b/c/', 'd/e/f')]"; expected = 'https://example.com/a/b/c/d/e/f' }
     @{ expression = "[uri('https://example.com/old/path', 'new')]"; expected = 'https://example.com/old/new' }
-=======
-  It 'trim function works for: <expression>' -TestCases @(
-    @{ expression = "[trim('   hello')]"; expected = 'hello' }
-    @{ expression = "[trim('hello   ')]"; expected = 'hello' }
-    @{ expression = "[trim('  hello world  ')]"; expected = 'hello world' }
-    @{ expression = "[trim('hello')]"; expected = 'hello' }
-    @{ expression = "[trim('')]"; expected = '' }
-    @{ expression = "[trim('   ')]"; expected = '' }
-    @{ expression = "[trim('  hello  world  ')]"; expected = 'hello  world' }
-    @{ expression = "[trim('  café  ')]"; expected = 'café' }
-    @{ expression = "[trim(' a ')]"; expected = 'a' }
-    @{ expression = "[trim(concat('  hello', '  '))]"; expected = 'hello' }
->>>>>>> d311aaef
-  ) {
-    param($expression, $expected)
-
+  ) {
+    param($expression, $expected)
     $escapedExpression = $expression -replace "'", "''"
     $config_yaml = @"
             `$schema: https://aka.ms/dsc/schemas/v3/bundled/config/document.json
@@ -877,7 +890,6 @@
     $out = $config_yaml | dsc config get -f - | ConvertFrom-Json
     $out.results[0].result.actualState.output | Should -Be $expected
   }
-<<<<<<< HEAD
 
   It 'uriComponent function works for: <expression>' -TestCases @(
     @{ expression = "[uriComponent('hello world')]"; expected = 'hello%20world' }
@@ -958,6 +970,4 @@
     $errorContent = Get-Content $TestDrive/error.log -Raw
     $errorContent | Should -Match $expectedError
   }
-=======
->>>>>>> d311aaef
 }