# Copyright (c) Microsoft Corporation.
# Licensed under the MIT License.

Describe 'tests for function expressions' {
  It 'function works: <text>' -TestCases @(
    @{ text = "[concat('a', 'b')]"; expected = 'ab' }
    @{ text = "[concat('a', 'b', 'c')]"; expected = 'abc' }
    @{ text = "[concat('a', concat('b', 'c'))]"; expected = 'abc' }
    @{ text = "[base64('ab')]"; expected = 'YWI=' }
    @{ text = "[base64(concat('a','b'))]"; expected = 'YWI=' }
    @{ text = "[base64(base64(concat('a','b')))]"; expected = 'WVdJPQ==' }
  ) {
    param($text, $expected)

    $escapedText = $text -replace "'", "''"
    $config_yaml = @"
            `$schema: https://aka.ms/dsc/schemas/v3/bundled/config/document.json
            resources:
            - name: Echo
              type: Microsoft.DSC.Debug/Echo
              properties:
                output: '$escapedText'
"@
    $out = $config_yaml | dsc config get -f - | ConvertFrom-Json
    $out.results[0].result.actualState.output | Should -Be $expected
  }

  It 'path(<path>) works' -TestCases @(
    @{ path = "systemRoot(), 'a'"; expected = "$PSHOME$([System.IO.Path]::DirectorySeparatorChar)a" }
    @{ path = "'a', 'b', 'c'"; expected = "a$([System.IO.Path]::DirectorySeparatorChar)b$([System.IO.Path]::DirectorySeparatorChar)c" }
  ) {
    param($path, $expected)

    $config_yaml = @"
            `$schema: https://aka.ms/dsc/schemas/v3/bundled/config/document.json
            resources:
            - name: Echo
              type: Microsoft.DSC.Debug/Echo
              properties:
                output: "[path($path)]"
"@
    $out = $config_yaml | dsc config --system-root $PSHOME get -f - | ConvertFrom-Json
    $out.results[0].result.actualState.output | Should -BeExactly $expected
  }

  It 'default systemRoot() is correct for the OS' {
    $config_yaml = @'
            $schema: https://aka.ms/dsc/schemas/v3/bundled/config/document.json
            resources:
            - name: Echo
              type: Microsoft.DSC.Debug/Echo
              properties:
                output: "[systemRoot()]"
'@

    $expected = if ($IsWindows) {
      $env:SYSTEMDRIVE + '\'
    } else {
      '/'
    }
    $out = $config_yaml | dsc config get -f - | ConvertFrom-Json
    $LASTEXITCODE | Should -Be 0
    $out.results[0].result.actualState.output | Should -BeExactly $expected
  }

  It 'union function works for: <expression>' -TestCases @(
    @{ expression = "[union(parameters('firstArray'), parameters('secondArray'))]"; expected = @('ab', 'cd', 'ef') }
    @{ expression = "[union(parameters('firstObject'), parameters('secondObject'))]"; expected = [pscustomobject]@{ one = 'a'; two = 'c'; three = 'd' } }
    @{ expression = "[union(parameters('secondArray'), parameters('secondArray'))]"; expected = @('cd', 'ef') }
    @{ expression = "[union(parameters('secondObject'), parameters('secondObject'))]"; expected = [pscustomobject]@{ two = 'c'; three = 'd' } }
    @{ expression = "[union(parameters('firstObject'), parameters('firstArray'))]"; isError = $true }
  ) {
    param($expression, $expected, $isError)

    $config_yaml = @"
            `$schema: https://aka.ms/dsc/schemas/v3/bundled/config/document.json
            parameters:
              firstObject:
                type: object
                defaultValue:
                  one: a
                  two: b
              secondObject:
                type: object
                defaultValue:
                  two: c
                  three: d
              firstArray:
                type: array
                defaultValue:
                - ab
                - cd
              secondArray:
                type: array
                defaultValue:
                - cd
                - ef
            resources:
            - name: Echo
              type: Microsoft.DSC.Debug/Echo
              properties:
                output: "$expression"
"@
    $out = dsc -l trace config get -i $config_yaml 2>$TestDrive/error.log | ConvertFrom-Json
    if ($isError) {
      $LASTEXITCODE | Should -Be 2 -Because (Get-Content $TestDrive/error.log -Raw)
      (Get-Content $TestDrive/error.log -Raw) | Should -Match 'All arguments must either be arrays or objects'
    } else {
      $LASTEXITCODE | Should -Be 0 -Because (Get-Content $TestDrive/error.log -Raw)
      ($out.results[0].result.actualState.output | Out-String) | Should -BeExactly ($expected | Out-String)
    }
  }

  It 'contain function works for: <expression>' -TestCases @(
    @{ expression = "[contains(parameters('array'), 'a')]" ; expected = $true }
    @{ expression = "[contains(parameters('array'), 2)]" ; expected = $false }
    @{ expression = "[contains(parameters('array'), 1)]" ; expected = $true }
    @{ expression = "[contains(parameters('array'), 'z')]" ; expected = $false }
    @{ expression = "[contains(parameters('object'), 'a')]" ; expected = $true }
    @{ expression = "[contains(parameters('object'), 'c')]" ; expected = $false }
    @{ expression = "[contains(parameters('object'), 3)]" ; expected = $true }
    @{ expression = "[contains(parameters('object'), parameters('object'))]" ; isError = $true }
    @{ expression = "[contains(parameters('array'), parameters('array'))]" ; isError = $true }
    @{ expression = "[contains(parameters('string'), 'not found')]" ; expected = $false }
    @{ expression = "[contains(parameters('string'), 'hello')]" ; expected = $true }
    @{ expression = "[contains(parameters('string'), 12)]" ; expected = $true }
  ) {
    param($expression, $expected, $isError)

    $config_yaml = @"
            `$schema: https://aka.ms/dsc/schemas/v3/bundled/config/document.json
            parameters:
              array:
                type: array
                defaultValue:
                - a
                - b
                - 0
                - 1
              object:
                type: object
                defaultValue:
                  a: 1
                  b: 2
                  3: c
              string:
                type: string
                defaultValue: 'hello 123 world!'
            resources:
            - name: Echo
              type: Microsoft.DSC.Debug/Echo
              properties:
                output: "$expression"
"@
    $out = dsc -l trace config get -i $config_yaml 2>$TestDrive/error.log | ConvertFrom-Json
    if ($isError) {
      $LASTEXITCODE | Should -Be 2 -Because (Get-Content $TestDrive/error.log -Raw)
      (Get-Content $TestDrive/error.log -Raw) | Should -Match 'accepted types are: String, Number'
    } else {
      $LASTEXITCODE | Should -Be 0 -Because (Get-Content $TestDrive/error.log -Raw)
      ($out.results[0].result.actualState.output | Out-String) | Should -BeExactly ($expected | Out-String)
    }
  }

  It 'length function works for: <expression>' -TestCases @(
    @{ expression = "[length(parameters('array'))]" ; expected = 3 }
    @{ expression = "[length(parameters('object'))]" ; expected = 4 }
    @{ expression = "[length(parameters('string'))]" ; expected = 12 }
    @{ expression = "[length('')]"; expected = 0 }
  ) {
    param($expression, $expected, $isError)

    $config_yaml = @"
            `$schema: https://aka.ms/dsc/schemas/v3/bundled/config/document.json
            parameters:
              array:
                type: array
                defaultValue:
                - a
                - b
                - c
              object:
                type: object
                defaultValue:
                  one: a
                  two: b
                  three: c
                  four: d
              string:
                type: string
                defaultValue: 'hello world!'
            resources:
            - name: Echo
              type: Microsoft.DSC.Debug/Echo
              properties:
                output: "$expression"
"@
    $out = dsc -l trace config get -i $config_yaml 2>$TestDrive/error.log | ConvertFrom-Json
    $LASTEXITCODE | Should -Be 0 -Because (Get-Content $TestDrive/error.log -Raw)
    ($out.results[0].result.actualState.output | Out-String) | Should -BeExactly ($expected | Out-String)
  }

  It 'empty function works for: <expression>' -TestCases @(
    @{ expression = "[empty(parameters('array'))]" ; expected = $false }
    @{ expression = "[empty(parameters('object'))]" ; expected = $false }
    @{ expression = "[empty(parameters('string'))]" ; expected = $false }
    @{ expression = "[empty(parameters('emptyArray'))]" ; expected = $true }
    @{ expression = "[empty(parameters('emptyObject'))]" ; expected = $true }
    @{ expression = "[empty('')]" ; expected = $true }
  ) {
    param($expression, $expected)

    $config_yaml = @"
            `$schema: https://aka.ms/dsc/schemas/v3/bundled/config/document.json
            parameters:
              array:
                type: array
                defaultValue:
                - a
                - b
                - c
              emptyArray:
                type: array
                defaultValue: []
              object:
                type: object
                defaultValue:
                  one: a
                  two: b
                  three: c
              emptyObject:
                type: object
                defaultValue: {}
              string:
                type: string
                defaultValue: 'hello world!'
            resources:
            - name: Echo
              type: Microsoft.DSC.Debug/Echo
              properties:
                output: "$expression"
"@
    $out = dsc -l trace config get -i $config_yaml 2>$TestDrive/error.log | ConvertFrom-Json
    $LASTEXITCODE | Should -Be 0 -Because (Get-Content $TestDrive/error.log -Raw)
    ($out.results[0].result.actualState.output | Out-String) | Should -BeExactly ($expected | Out-String)
  }

  It 'utcNow function works for: utcNow(<format>)' -TestCases @(
    @{ format = $null; regex = '^\d{4}-\d{2}-\d{2}T\d{2}:\d{2}:\d{2}\.\d{6}Z$' }
    @{ format = "yyyy-MM-dd"; regex = '^\d{4}-\d{2}-\d{2}$' }
    @{ format = "yyyy-MM-ddTHH"; regex = '^\d{4}-\d{2}-\d{2}T\d{2}$' }
    @{ format = "yyyy-MM-ddTHHZ"; regex = '^\d{4}-\d{2}-\d{2}T\d{2}Z$' }
    @{ format = "MMM dd, yyyy HH"; regex = '^(Jan|Feb|Mar|Apr|May|Jun|Jul|Aug|Sep|Oct|Nov|Dec) \d{2}, \d{4} \d{2}$' }
    @{ format = "yy-MMMM-dddd tt H"; regex = '^\d{2}-(January|February|March|April|May|June|July|August|September|October|November|December)-(Monday|Tuesday|Wednesday|Thursday|Friday|Saturday|Sunday) (AM|PM) \d+$' }
    @{ format = "MMM ddd zzz"; regex = '^(Jan|Feb|Mar|Apr|May|Jun|Jul|Aug|Sep|Oct|Nov|Dec) (Sun|Mon|Tue|Wed|Thu|Fri|Sat) \+00:00$' }
    @{ format = "yy yyyy MM MMM MMMM"; regex = '^\d{2} \d{4} \d{2} (Jan|Feb|Mar|Apr|May|Jun|Jul|Aug|Sep|Oct|Nov|Dec) (January|February|March|April|May|June|July|August|September|October|November|December)$' }
    @{ format = "yyyy-MM-ddTHH:mm:ss"; regex = '^\d{4}-\d{2}-\d{2}T\d{2}:\d{2}:\d{2}$' }
  ) {
    param($format, $regex)

    if ($null -ne $format) {
      $format = "'$format'"
    }

    $config_yaml = @"
            `$schema: https://aka.ms/dsc/schemas/v3/bundled/config/document.json
            parameters:
              test:
                type: string
                defaultValue: "[utcNow($format)]"
            resources:
            - name: Echo
              type: Microsoft.DSC.Debug/Echo
              properties:
                output: "[parameters('test')]"
"@
    $out = dsc -l trace config get -i $config_yaml 2>$TestDrive/error.log
    $LASTEXITCODE | Should -Be 0 -Because (Get-Content $TestDrive/error.log -Raw)
    # ConvertFrom-Json will convert the date to a DateTime object, so we use regex to capture the string
    $out -match '"output":"(?<date>.*?)"' | Should -BeTrue -Because "Output should contain a date"
    $actual = $matches['date']
    # compare against the regex
    $actual | Should -Match $regex -Because "Output date '$actual' should match regex '$regex'"
  }

  It 'utcNow errors if used not as a parameter default' {
    $config_yaml = @"
            `$schema: https://aka.ms/dsc/schemas/v3/bundled/config/document.json
            resources:
            - name: Echo
              type: Microsoft.DSC.Debug/Echo
              properties:
                output: "[utcNow()]"
"@
    $out = dsc -l trace config get -i $config_yaml 2>$TestDrive/error.log | ConvertFrom-Json
    $LASTEXITCODE | Should -Be 2 -Because (Get-Content $TestDrive/error.log -Raw)
    $out | Should -BeNullOrEmpty -Because "Output should be null or empty"
    (Get-Content $TestDrive/error.log -Raw) | Should -Match 'utcNow function can only be used as a parameter default'
  }

  It 'uniqueString function works for: <expression>' -TestCases @(
    @{ expression = "[uniqueString('a')]" ; expected = 'cfvwxu6sc4lqo' }
    @{ expression = "[uniqueString('a', 'b', 'c')]" ; expected = 'bhw7m6t6ntwd6' }
    @{ expression = "[uniqueString('a', 'b', 'c', 'd')]" ; expected = 'yxzg7ur4qetcy' }
  ) {
    param($expression, $expected)

    $config_yaml = @"
            `$schema: https://aka.ms/dsc/schemas/v3/bundled/config/document.json
            resources:
            - name: Echo
              type: Microsoft.DSC.Debug/Echo
              properties:
                output: "$expression"
"@
    $out = dsc -l trace config get -i $config_yaml 2>$TestDrive/error.log | ConvertFrom-Json
    $LASTEXITCODE | Should -Be 0 -Because (Get-Content $TestDrive/error.log -Raw)
    $out.results[0].result.actualState.output | Should -BeExactly $expected
  }

  It 'string function works for: <expression>' -TestCases @(
    @{ expression = "[string('hello')]"; expected = 'hello' }
    @{ expression = "[string(123)]"; expected = '123' }
    @{ expression = "[string(true)]"; expected = 'true' }
    @{ expression = "[string(null())]"; expected = 'null' }
    @{ expression = "[string(createArray('a', 'b'))]"; expected = '["a","b"]' }
    @{ expression = "[string(createObject('a', 1))]"; expected = '{"a":1}' }
  ) {
    param($expression, $expected)

    $config_yaml = @"
            `$schema: https://aka.ms/dsc/schemas/v3/bundled/config/document.json
            resources:
            - name: Echo
              type: Microsoft.DSC.Debug/Echo
              properties:
                output: "$expression"
"@
    $out = dsc -l trace config get -i $config_yaml 2>$TestDrive/error.log | ConvertFrom-Json
    $LASTEXITCODE | Should -Be 0 -Because (Get-Content $TestDrive/error.log -Raw)
    ($out.results[0].result.actualState.output | Out-String) | Should -BeExactly ($expected | Out-String)
  }

  It 'array function works for: <expression>' -TestCases @(
    @{ expression = "[array('hello')]"; expected = @('hello') }
    @{ expression = "[array(42)]"; expected = @(42) }
    @{ expression = "[array(createObject('key', 'value'))]"; expected = @([pscustomobject]@{ key = 'value' }) }
    @{ expression = "[array(createArray('a', 'b'))]"; expected = @(@('a', 'b')) }
  ) {
    param($expression, $expected)

    $config_yaml = @"
            `$schema: https://aka.ms/dsc/schemas/v3/bundled/config/document.json
            resources:
            - name: Echo
              type: Microsoft.DSC.Debug/Echo
              properties:
                output: "$expression"
"@
    $out = dsc -l trace config get -i $config_yaml 2>$TestDrive/error.log | ConvertFrom-Json
    $LASTEXITCODE | Should -Be 0 -Because (Get-Content $TestDrive/error.log -Raw)
    ($out.results[0].result.actualState.output | Out-String) | Should -BeExactly ($expected | Out-String)
  }

  It 'first function works for: <expression>' -TestCases @(
    @{ expression = "[first(createArray('hello', 'world'))]"; expected = 'hello' }
    @{ expression = "[first(createArray(1, 2, 3))]"; expected = 1 }
    @{ expression = "[first('hello')]"; expected = 'h' }
    @{ expression = "[first('a')]"; expected = 'a' }
    @{ expression = "[first(array('mixed'))]"; expected = 'mixed' }
  ) {
    param($expression, $expected)

    $config_yaml = @"
            `$schema: https://aka.ms/dsc/schemas/v3/bundled/config/document.json
            resources:
            - name: Echo
              type: Microsoft.DSC.Debug/Echo
              properties:
                output: "$expression"
"@
    $out = dsc -l trace config get -i $config_yaml 2>$TestDrive/error.log | ConvertFrom-Json
    $LASTEXITCODE | Should -Be 0 -Because (Get-Content $TestDrive/error.log -Raw)
    ($out.results[0].result.actualState.output | Out-String) | Should -BeExactly ($expected | Out-String)
  }

  It 'indexOf function works for: <expression>' -TestCases @(
    @{ expression = "[indexOf(createArray('apple', 'banana', 'cherry'), 'banana')]"; expected = 1 }
    @{ expression = "[indexOf(createArray('apple', 'banana', 'cherry'), 'cherry')]"; expected = 2 }
    @{ expression = "[indexOf(createArray(10, 20, 30), 20)]"; expected = 1 }
    @{ expression = "[indexOf(createArray('a', 'b', 'a', 'c'), 'a')]"; expected = 0 }
    @{ expression = "[indexOf(createArray('apple', 'banana'), 'orange')]"; expected = -1 }
    @{ expression = "[indexOf(createArray('Apple', 'Banana'), 'apple')]"; expected = -1 }
    @{ expression = "[indexOf(createArray(), 'test')]"; expected = -1 }
    @{ expression = "[indexOf(createArray(createArray('a', 'b'), createArray('c', 'd')), createArray('c', 'd'))]"; expected = 1 }
  ) {
    param($expression, $expected)

    $config_yaml = @"
            `$schema: https://aka.ms/dsc/schemas/v3/bundled/config/document.json
            resources:
            - name: Echo
              type: Microsoft.DSC.Debug/Echo
              properties:
                output: "$expression"
"@
    $out = dsc -l trace config get -i $config_yaml 2>$TestDrive/error.log | ConvertFrom-Json
    $LASTEXITCODE | Should -Be 0 -Because (Get-Content $TestDrive/error.log -Raw)
    ($out.results[0].result.actualState.output | Out-String) | Should -BeExactly ($expected | Out-String)
  }

<<<<<<< HEAD
  It 'skip function works for: <expression>' -TestCases @(
    @{ expression = "[skip(createArray('a','b','c','d'), 2)]"; expected = @('c','d') }
    @{ expression = "[skip('hello', 2)]"; expected = 'llo' }
    @{ expression = "[skip(createArray('a','b'), 0)]"; expected = @('a','b') }
    @{ expression = "[skip('abc', 0)]"; expected = 'abc' }
    @{ expression = "[skip(createArray('a','b'), 5)]"; expected = @() }
    @{ expression = "[skip('', 1)]"; expected = '' }
    # Negative counts are treated as zero
    @{ expression = "[skip(createArray('x','y'), -3)]"; expected = @('x','y') }
    @{ expression = "[skip('xy', -1)]"; expected = 'xy' }
=======
  It 'lastIndexOf function works for: <expression>' -TestCases @(
    @{ expression = "[lastIndexOf(createArray('a', 'b', 'a', 'c'), 'a')]"; expected = 2 }
    @{ expression = "[lastIndexOf(createArray(10, 20, 30, 20), 20)]"; expected = 3 }
    @{ expression = "[lastIndexOf(createArray('Apple', 'Banana'), 'apple')]"; expected = -1 }
    @{ expression = "[lastIndexOf(createArray(createArray('a','b'), createArray('c','d'), createArray('a','b')), createArray('a','b'))]"; expected = 2 }
    @{ expression = "[lastIndexOf(createArray(createObject('name','John'), createObject('name','Jane'), createObject('name','John')), createObject('name','John'))]"; expected = 2 }
    @{ expression = "[lastIndexOf(createArray(), 'test')]"; expected = -1 }
    # Objects are compared by deep equality: same keys and values are equal, regardless of property order.
    # Both createObject('a',1,'b',2) and createObject('b',2,'a',1) are considered equal.
    # Therefore, lastIndexOf returns 1 (the last position where an equal object occurs).
    @{ expression = "[lastIndexOf(createArray(createObject('a',1,'b',2), createObject('b',2,'a',1)), createObject('a',1,'b',2))]"; expected = 1 }
    @{ expression = "[lastIndexOf(createArray('1','2','3'), 1)]"; expected = -1 }
    @{ expression = "[lastIndexOf(createArray(1,2,3), '1')]"; expected = -1 }
>>>>>>> 2075fb98
  ) {
    param($expression, $expected)

    $config_yaml = @"
            `$schema: https://aka.ms/dsc/schemas/v3/bundled/config/document.json
            resources:
            - name: Echo
              type: Microsoft.DSC.Debug/Echo
              properties:
                output: "$expression"
"@
    $out = dsc -l trace config get -i $config_yaml 2>$TestDrive/error.log | ConvertFrom-Json
    $LASTEXITCODE | Should -Be 0 -Because (Get-Content $TestDrive/error.log -Raw)
    ($out.results[0].result.actualState.output | Out-String) | Should -BeExactly ($expected | Out-String)
  }
}<|MERGE_RESOLUTION|>--- conflicted
+++ resolved
@@ -409,7 +409,6 @@
     ($out.results[0].result.actualState.output | Out-String) | Should -BeExactly ($expected | Out-String)
   }
 
-<<<<<<< HEAD
   It 'skip function works for: <expression>' -TestCases @(
     @{ expression = "[skip(createArray('a','b','c','d'), 2)]"; expected = @('c','d') }
     @{ expression = "[skip('hello', 2)]"; expected = 'llo' }
@@ -420,7 +419,22 @@
     # Negative counts are treated as zero
     @{ expression = "[skip(createArray('x','y'), -3)]"; expected = @('x','y') }
     @{ expression = "[skip('xy', -1)]"; expected = 'xy' }
-=======
+  ) {
+    param($expression, $expected)
+
+    $config_yaml = @"
+            `$schema: https://aka.ms/dsc/schemas/v3/bundled/config/document.json
+            resources:
+            - name: Echo
+              type: Microsoft.DSC.Debug/Echo
+              properties:
+                output: "$expression"
+"@
+    $out = dsc -l trace config get -i $config_yaml 2>$TestDrive/error.log | ConvertFrom-Json
+    $LASTEXITCODE | Should -Be 0 -Because (Get-Content $TestDrive/error.log -Raw)
+    ($out.results[0].result.actualState.output | Out-String) | Should -BeExactly ($expected | Out-String)
+  }
+
   It 'lastIndexOf function works for: <expression>' -TestCases @(
     @{ expression = "[lastIndexOf(createArray('a', 'b', 'a', 'c'), 'a')]"; expected = 2 }
     @{ expression = "[lastIndexOf(createArray(10, 20, 30, 20), 20)]"; expected = 3 }
@@ -434,7 +448,6 @@
     @{ expression = "[lastIndexOf(createArray(createObject('a',1,'b',2), createObject('b',2,'a',1)), createObject('a',1,'b',2))]"; expected = 1 }
     @{ expression = "[lastIndexOf(createArray('1','2','3'), 1)]"; expected = -1 }
     @{ expression = "[lastIndexOf(createArray(1,2,3), '1')]"; expected = -1 }
->>>>>>> 2075fb98
   ) {
     param($expression, $expected)
 
