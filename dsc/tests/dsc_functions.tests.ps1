# Copyright (c) Microsoft Corporation.
# Licensed under the MIT License.

Describe 'tests for function expressions' {
  It 'function works: <text>' -TestCases @(
    @{ text = "[concat('a', 'b')]"; expected = 'ab' }
    @{ text = "[concat('a', 'b', 'c')]"; expected = 'abc' }
    @{ text = "[concat('a', concat('b', 'c'))]"; expected = 'abc' }
    @{ text = "[base64('ab')]"; expected = 'YWI=' }
    @{ text = "[base64(concat('a','b'))]"; expected = 'YWI=' }
    @{ text = "[base64(base64(concat('a','b')))]"; expected = 'WVdJPQ==' }
  ) {
    param($text, $expected)

    $escapedText = $text -replace "'", "''"
    $config_yaml = @"
            `$schema: https://aka.ms/dsc/schemas/v3/bundled/config/document.json
            resources:
            - name: Echo
              type: Microsoft.DSC.Debug/Echo
              properties:
                output: '$escapedText'
"@
    $out = $config_yaml | dsc config get -f - | ConvertFrom-Json
    $out.results[0].result.actualState.output | Should -Be $expected
  }

  It 'path(<path>) works' -TestCases @(
    @{ path = "systemRoot(), 'a'"; expected = "$PSHOME$([System.IO.Path]::DirectorySeparatorChar)a" }
    @{ path = "'a', 'b', 'c'"; expected = "a$([System.IO.Path]::DirectorySeparatorChar)b$([System.IO.Path]::DirectorySeparatorChar)c" }
  ) {
    param($path, $expected)

    $config_yaml = @"
            `$schema: https://aka.ms/dsc/schemas/v3/bundled/config/document.json
            resources:
            - name: Echo
              type: Microsoft.DSC.Debug/Echo
              properties:
                output: "[path($path)]"
"@
    $out = $config_yaml | dsc config --system-root $PSHOME get -f - | ConvertFrom-Json
    $out.results[0].result.actualState.output | Should -BeExactly $expected
  }

  It 'default systemRoot() is correct for the OS' {
    $config_yaml = @'
            $schema: https://aka.ms/dsc/schemas/v3/bundled/config/document.json
            resources:
            - name: Echo
              type: Microsoft.DSC.Debug/Echo
              properties:
                output: "[systemRoot()]"
'@

    $expected = if ($IsWindows) {
      $env:SYSTEMDRIVE + '\'
    } else {
      '/'
    }
    $out = $config_yaml | dsc config get -f - | ConvertFrom-Json
    $LASTEXITCODE | Should -Be 0
    $out.results[0].result.actualState.output | Should -BeExactly $expected
  }

  It 'union function works for: <expression>' -TestCases @(
    @{ expression = "[union(parameters('firstArray'), parameters('secondArray'))]"; expected = @('ab', 'cd', 'ef') }
    @{ expression = "[union(parameters('firstObject'), parameters('secondObject'))]"; expected = [pscustomobject]@{ one = 'a'; two = 'c'; three = 'd' } }
    @{ expression = "[union(parameters('secondArray'), parameters('secondArray'))]"; expected = @('cd', 'ef') }
    @{ expression = "[union(parameters('secondObject'), parameters('secondObject'))]"; expected = [pscustomobject]@{ two = 'c'; three = 'd' } }
    @{ expression = "[union(parameters('firstObject'), parameters('firstArray'))]"; isError = $true }
  ) {
    param($expression, $expected, $isError)

    $config_yaml = @"
            `$schema: https://aka.ms/dsc/schemas/v3/bundled/config/document.json
            parameters:
              firstObject:
                type: object
                defaultValue:
                  one: a
                  two: b
              secondObject:
                type: object
                defaultValue:
                  two: c
                  three: d
              firstArray:
                type: array
                defaultValue:
                - ab
                - cd
              secondArray:
                type: array
                defaultValue:
                - cd
                - ef
            resources:
            - name: Echo
              type: Microsoft.DSC.Debug/Echo
              properties:
                output: "$expression"
"@
    $out = dsc -l trace config get -i $config_yaml 2>$TestDrive/error.log | ConvertFrom-Json
    if ($isError) {
      $LASTEXITCODE | Should -Be 2 -Because (Get-Content $TestDrive/error.log -Raw)
      (Get-Content $TestDrive/error.log -Raw) | Should -Match 'All arguments must either be arrays or objects'
    } else {
      $LASTEXITCODE | Should -Be 0 -Because (Get-Content $TestDrive/error.log -Raw)
      ($out.results[0].result.actualState.output | Out-String) | Should -BeExactly ($expected | Out-String)
    }
  }

  It 'contain function works for: <expression>' -TestCases @(
    @{ expression = "[contains(parameters('array'), 'a')]" ; expected = $true }
    @{ expression = "[contains(parameters('array'), 2)]" ; expected = $false }
    @{ expression = "[contains(parameters('array'), 1)]" ; expected = $true }
    @{ expression = "[contains(parameters('array'), 'z')]" ; expected = $false }
    @{ expression = "[contains(parameters('object'), 'a')]" ; expected = $true }
    @{ expression = "[contains(parameters('object'), 'c')]" ; expected = $false }
    @{ expression = "[contains(parameters('object'), 3)]" ; expected = $true }
    @{ expression = "[contains(parameters('object'), parameters('object'))]" ; isError = $true }
    @{ expression = "[contains(parameters('array'), parameters('array'))]" ; isError = $true }
    @{ expression = "[contains(parameters('string'), 'not found')]" ; expected = $false }
    @{ expression = "[contains(parameters('string'), 'hello')]" ; expected = $true }
    @{ expression = "[contains(parameters('string'), 12)]" ; expected = $true }
  ) {
    param($expression, $expected, $isError)

    $config_yaml = @"
            `$schema: https://aka.ms/dsc/schemas/v3/bundled/config/document.json
            parameters:
              array:
                type: array
                defaultValue:
                - a
                - b
                - 0
                - 1
              object:
                type: object
                defaultValue:
                  a: 1
                  b: 2
                  3: c
              string:
                type: string
                defaultValue: 'hello 123 world!'
            resources:
            - name: Echo
              type: Microsoft.DSC.Debug/Echo
              properties:
                output: "$expression"
"@
    $out = dsc -l trace config get -i $config_yaml 2>$TestDrive/error.log | ConvertFrom-Json
    if ($isError) {
      $LASTEXITCODE | Should -Be 2 -Because (Get-Content $TestDrive/error.log -Raw)
      (Get-Content $TestDrive/error.log -Raw) | Should -Match 'accepted types are: String, Number'
    } else {
      $LASTEXITCODE | Should -Be 0 -Because (Get-Content $TestDrive/error.log -Raw)
      ($out.results[0].result.actualState.output | Out-String) | Should -BeExactly ($expected | Out-String)
    }
  }

  It 'length function works for: <expression>' -TestCases @(
    @{ expression = "[length(parameters('array'))]" ; expected = 3 }
    @{ expression = "[length(parameters('object'))]" ; expected = 4 }
    @{ expression = "[length(parameters('string'))]" ; expected = 12 }
    @{ expression = "[length('')]"; expected = 0 }
  ) {
    param($expression, $expected, $isError)

    $config_yaml = @"
            `$schema: https://aka.ms/dsc/schemas/v3/bundled/config/document.json
            parameters:
              array:
                type: array
                defaultValue:
                - a
                - b
                - c
              object:
                type: object
                defaultValue:
                  one: a
                  two: b
                  three: c
                  four: d
              string:
                type: string
                defaultValue: 'hello world!'
            resources:
            - name: Echo
              type: Microsoft.DSC.Debug/Echo
              properties:
                output: "$expression"
"@
    $out = dsc -l trace config get -i $config_yaml 2>$TestDrive/error.log | ConvertFrom-Json
    $LASTEXITCODE | Should -Be 0 -Because (Get-Content $TestDrive/error.log -Raw)
    ($out.results[0].result.actualState.output | Out-String) | Should -BeExactly ($expected | Out-String)
  }

  It 'empty function works for: <expression>' -TestCases @(
    @{ expression = "[empty(parameters('array'))]" ; expected = $false }
    @{ expression = "[empty(parameters('object'))]" ; expected = $false }
    @{ expression = "[empty(parameters('string'))]" ; expected = $false }
    @{ expression = "[empty(parameters('emptyArray'))]" ; expected = $true }
    @{ expression = "[empty(parameters('emptyObject'))]" ; expected = $true }
    @{ expression = "[empty('')]" ; expected = $true }
  ) {
    param($expression, $expected)

    $config_yaml = @"
            `$schema: https://aka.ms/dsc/schemas/v3/bundled/config/document.json
            parameters:
              array:
                type: array
                defaultValue:
                - a
                - b
                - c
              emptyArray:
                type: array
                defaultValue: []
              object:
                type: object
                defaultValue:
                  one: a
                  two: b
                  three: c
              emptyObject:
                type: object
                defaultValue: {}
              string:
                type: string
                defaultValue: 'hello world!'
            resources:
            - name: Echo
              type: Microsoft.DSC.Debug/Echo
              properties:
                output: "$expression"
"@
    $out = dsc -l trace config get -i $config_yaml 2>$TestDrive/error.log | ConvertFrom-Json
    $LASTEXITCODE | Should -Be 0 -Because (Get-Content $TestDrive/error.log -Raw)
    ($out.results[0].result.actualState.output | Out-String) | Should -BeExactly ($expected | Out-String)
  }

<<<<<<< HEAD
  It 'utcNow function works for: utcNow(<format>)' -TestCases @(
    @{ format = $null }
    @{ format = "yyyy-MM-dd" }
    @{ format = "yyyy-MM-ddTHH" }
    @{ format = "yyyy-MM-ddTHHZ" }
    @{ format = "MMM dd, yyyy HH" }
    @{ format = "yy-MMMM-dddd tt H" }
    @{ format = "MMM ddd zzz" }
    @{ format = "YY YYYY MM MMM MMMM" }
  ) {
    param($format)

    if ($null -eq $format) {
      $expected = (Get-Date -AsUTC).ToString("o")
    } else {
      $expected = (Get-Date -AsUTC).ToString($format)
      $format = "'$format'"
    }
=======
    It 'utcNow function works for: utcNow(<format>)' -TestCases @(
        @{ format = $null; regex = '^\d{4}-\d{2}-\d{2}T\d{2}:\d{2}:\d{2}\.\d{6}Z$' }
        @{ format = "yyyy-MM-dd"; regex = '^\d{4}-\d{2}-\d{2}$' }
        @{ format = "yyyy-MM-ddTHH"; regex = '^\d{4}-\d{2}-\d{2}T\d{2}$' }
        @{ format = "yyyy-MM-ddTHHZ"; regex = '^\d{4}-\d{2}-\d{2}T\d{2}Z$' }
        @{ format = "MMM dd, yyyy HH"; regex = '^(Jan|Feb|Mar|Apr|May|Jun|Jul|Aug|Sep|Oct|Nov|Dec) \d{2}, \d{4} \d{2}$' }
        @{ format = "yy-MMMM-dddd tt H"; regex = '^\d{2}-(January|February|March|April|May|June|July|August|September|October|November|December)-(Monday|Tuesday|Wednesday|Thursday|Friday|Saturday|Sunday) (AM|PM) \d+$' }
        @{ format = "MMM ddd zzz"; regex = '^(Jan|Feb|Mar|Apr|May|Jun|Jul|Aug|Sep|Oct|Nov|Dec) (Sun|Mon|Tue|Wed|Thu|Fri|Sat) \+00:00$' }
        @{ format = "yy yyyy MM MMM MMMM"; regex = '^\d{2} \d{4} \d{2} (Jan|Feb|Mar|Apr|May|Jun|Jul|Aug|Sep|Oct|Nov|Dec) (January|February|March|April|May|June|July|August|September|October|November|December)$' }
        @{ format = "yyyy-MM-ddTHH:mm:ss"; regex = '^\d{4}-\d{2}-\d{2}T\d{2}:\d{2}:\d{2}$' }
    ) {
        param($format, $regex)

        if ($null -ne $format) {
          $format = "'$format'"
        }
>>>>>>> 961c94f8

    $config_yaml = @"
            `$schema: https://aka.ms/dsc/schemas/v3/bundled/config/document.json
            parameters:
              test:
                type: string
                defaultValue: "[utcNow($format)]"
            resources:
            - name: Echo
              type: Microsoft.DSC.Debug/Echo
              properties:
                output: "[parameters('test')]"
"@
<<<<<<< HEAD
    $out = dsc -l trace config get -i $config_yaml 2>$TestDrive/error.log
    $LASTEXITCODE | Should -Be 0 -Because (Get-Content $TestDrive/error.log -Raw)
    # ConvertFrom-Json will convert the date to a DateTime object, so we use regex to capture the string
    $out -match '"output":"(?<date>.*?)"' | Should -BeTrue -Because "Output should contain a date"
    $actual = $matches['date']
    # since the datetimes might slightly differ, we remove the seconds and milliseconds
    $expected = $expected -replace ':\d+\.\d+Z$', 'Z'
    $actual = $actual -replace ':\d+\.\d+Z$', 'Z'
    $actual | Should -BeExactly $expected -Because "Expected: '$expected', Actual: '$actual'"
  }
=======
        $out = dsc -l trace config get -i $config_yaml 2>$TestDrive/error.log
        $LASTEXITCODE | Should -Be 0 -Because (Get-Content $TestDrive/error.log -Raw)
        # ConvertFrom-Json will convert the date to a DateTime object, so we use regex to capture the string
        $out -match '"output":"(?<date>.*?)"' | Should -BeTrue -Because "Output should contain a date"
        $actual = $matches['date']
        # compare against the regex
        $actual | Should -Match $regex -Because "Output date '$actual' should match regex '$regex'"
    }
>>>>>>> 961c94f8

  It 'utcNow errors if used not as a parameter default' {
    $config_yaml = @"
            `$schema: https://aka.ms/dsc/schemas/v3/bundled/config/document.json
            resources:
            - name: Echo
              type: Microsoft.DSC.Debug/Echo
              properties:
                output: "[utcNow()]"
"@
<<<<<<< HEAD
    $out = dsc -l trace config get -i $config_yaml 2>$TestDrive/error.log | ConvertFrom-Json
    $LASTEXITCODE | Should -Be 2 -Because (Get-Content $TestDrive/error.log -Raw)
    (Get-Content $TestDrive/error.log -Raw) | Should -Match 'utcNow function can only be used as a parameter default'
  }

  It 'uniqueString function works for: <expression>' -TestCases @(
    @{ expression = "[uniqueString('a')]" ; expected = 'cfvwxu6sc4lqo' }
    @{ expression = "[uniqueString('a', 'b', 'c')]" ; expected = 'bhw7m6t6ntwd6' }
    @{ expression = "[uniqueString('a', 'b', 'c', 'd')]" ; expected = 'yxzg7ur4qetcy' }
  ) {
    param($expression, $expected)

    $config_yaml = @"
            `$schema: https://aka.ms/dsc/schemas/v3/bundled/config/document.json
            resources:
            - name: Echo
              type: Microsoft.DSC.Debug/Echo
              properties:
                output: "$expression"
"@
    $out = dsc -l trace config get -i $config_yaml 2>$TestDrive/error.log | ConvertFrom-Json
    $LASTEXITCODE | Should -Be 0 -Because (Get-Content $TestDrive/error.log -Raw)
    $out.results[0].result.actualState.output | Should -BeExactly $expected
  }

  It 'string function works for: <expression>' -TestCases @(
    @{ expression = "[string('hello')]"; expected = 'hello' }
    @{ expression = "[string(123)]"; expected = '123' }
    @{ expression = "[string(true)]"; expected = 'true' }
    @{ expression = "[string(null())]"; expected = 'null' }
    @{ expression = "[string(createArray('a', 'b'))]"; expected = '["a","b"]' }
    @{ expression = "[string(createObject('a', 1))]"; expected = '{"a":1}' }
  ) {
    param($expression, $expected)

    $config_yaml = @"
            `$schema: https://aka.ms/dsc/schemas/v3/bundled/config/document.json
            resources:
            - name: Echo
              type: Microsoft.DSC.Debug/Echo
              properties:
                output: "$expression"
"@
    $out = dsc -l trace config get -i $config_yaml 2>$TestDrive/error.log | ConvertFrom-Json
    $LASTEXITCODE | Should -Be 0 -Because (Get-Content $TestDrive/error.log -Raw)
    ($out.results[0].result.actualState.output | Out-String) | Should -BeExactly ($expected | Out-String)
  }

  It 'array function works for: <expression>' -TestCases @(
    @{ expression = "[array('hello', 42)]"; expected = @('hello', 42) }
    @{ expression = "[array('a', 'b', 'c')]"; expected = @('a', 'b', 'c') }
    @{ expression = "[array(1, 2, 3)]"; expected = @(1, 2, 3) }
    @{ expression = "[array()]"; expected = @() }
    @{ expression = "[array('string', 123, createObject('key', 'value'))]"; expected = @('string', 123, [pscustomobject]@{ key = 'value' }) }
    @{ expression = "[array(createArray('a', 'b'), 'string')]"; expected = @(@('a', 'b'), 'string') }
  ) {
    param($expression, $expected)

    $config_yaml = @"
            `$schema: https://aka.ms/dsc/schemas/v3/bundled/config/document.json
            resources:
            - name: Echo
              type: Microsoft.DSC.Debug/Echo
              properties:
                output: "$expression"
"@
    $out = dsc -l trace config get -i $config_yaml 2>$TestDrive/error.log | ConvertFrom-Json
    $LASTEXITCODE | Should -Be 0 -Because (Get-Content $TestDrive/error.log -Raw)
    ($out.results[0].result.actualState.output | Out-String) | Should -BeExactly ($expected | Out-String)
=======
        $out = dsc -l trace config get -i $config_yaml 2>$TestDrive/error.log | ConvertFrom-Json
        $LASTEXITCODE | Should -Be 2 -Because (Get-Content $TestDrive/error.log -Raw)
        $out | Should -BeNullOrEmpty -Because "Output should be null or empty"
        (Get-Content $TestDrive/error.log -Raw) | Should -Match 'utcNow function can only be used as a parameter default'
>>>>>>> 961c94f8
    }

    It 'first function works for: <expression>' -TestCases @(
        @{ expression = "[first(createArray('hello', 'world'))]"; expected = 'hello' }
        @{ expression = "[first(createArray(1, 2, 3))]"; expected = 1 }
        @{ expression = "[first('hello')]"; expected = 'h' }
        @{ expression = "[first('a')]"; expected = 'a' }
        @{ expression = "[first(array('mixed', 42))]"; expected = 'mixed' }
    ) {
        param($expression, $expected)

        $config_yaml = @"
            `$schema: https://aka.ms/dsc/schemas/v3/bundled/config/document.json
            resources:
            - name: Echo
              type: Microsoft.DSC.Debug/Echo
              properties:
                output: "$expression"
"@
        $out = dsc -l trace config get -i $config_yaml 2>$TestDrive/error.log | ConvertFrom-Json
        $LASTEXITCODE | Should -Be 0 -Because (Get-Content $TestDrive/error.log -Raw)
        ($out.results[0].result.actualState.output | Out-String) | Should -BeExactly ($expected | Out-String)
    }

    It 'indexOf function works for: <expression>' -TestCases @(
        @{ expression = "[indexOf(createArray('apple', 'banana', 'cherry'), 'banana')]"; expected = 1 }
        @{ expression = "[indexOf(createArray(10, 20, 30), 20)]"; expected = 1 }
        @{ expression = "[indexOf(createArray('a', 'b', 'a', 'c'), 'a')]"; expected = 0 }
        @{ expression = "[indexOf(createArray('apple', 'banana'), 'orange')]"; expected = -1 }
        @{ expression = "[indexOf(createArray('Apple', 'Banana'), 'apple')]"; expected = -1 }
        @{ expression = "[indexOf(createArray(), 'test')]"; expected = -1 }
        @{ expression = "[indexOf(array(createArray('a', 'b'), createArray('c', 'd')), createArray('c', 'd'))]"; expected = 1 }
    ) {
        param($expression, $expected)

        $config_yaml = @"
            `$schema: https://aka.ms/dsc/schemas/v3/bundled/config/document.json
            resources:
            - name: Echo
              type: Microsoft.DSC.Debug/Echo
              properties:
                output: "$expression"
"@
        $out = dsc -l trace config get -i $config_yaml 2>$TestDrive/error.log | ConvertFrom-Json
        $LASTEXITCODE | Should -Be 0 -Because (Get-Content $TestDrive/error.log -Raw)
        ($out.results[0].result.actualState.output | Out-String) | Should -BeExactly ($expected | Out-String)
    }
}<|MERGE_RESOLUTION|>--- conflicted
+++ resolved
@@ -245,43 +245,22 @@
     ($out.results[0].result.actualState.output | Out-String) | Should -BeExactly ($expected | Out-String)
   }
 
-<<<<<<< HEAD
   It 'utcNow function works for: utcNow(<format>)' -TestCases @(
-    @{ format = $null }
-    @{ format = "yyyy-MM-dd" }
-    @{ format = "yyyy-MM-ddTHH" }
-    @{ format = "yyyy-MM-ddTHHZ" }
-    @{ format = "MMM dd, yyyy HH" }
-    @{ format = "yy-MMMM-dddd tt H" }
-    @{ format = "MMM ddd zzz" }
-    @{ format = "YY YYYY MM MMM MMMM" }
-  ) {
-    param($format)
-
-    if ($null -eq $format) {
-      $expected = (Get-Date -AsUTC).ToString("o")
-    } else {
-      $expected = (Get-Date -AsUTC).ToString($format)
+    @{ format = $null; regex = '^\d{4}-\d{2}-\d{2}T\d{2}:\d{2}:\d{2}\.\d{6}Z$' }
+    @{ format = "yyyy-MM-dd"; regex = '^\d{4}-\d{2}-\d{2}$' }
+    @{ format = "yyyy-MM-ddTHH"; regex = '^\d{4}-\d{2}-\d{2}T\d{2}$' }
+    @{ format = "yyyy-MM-ddTHHZ"; regex = '^\d{4}-\d{2}-\d{2}T\d{2}Z$' }
+    @{ format = "MMM dd, yyyy HH"; regex = '^(Jan|Feb|Mar|Apr|May|Jun|Jul|Aug|Sep|Oct|Nov|Dec) \d{2}, \d{4} \d{2}$' }
+    @{ format = "yy-MMMM-dddd tt H"; regex = '^\d{2}-(January|February|March|April|May|June|July|August|September|October|November|December)-(Monday|Tuesday|Wednesday|Thursday|Friday|Saturday|Sunday) (AM|PM) \d+$' }
+    @{ format = "MMM ddd zzz"; regex = '^(Jan|Feb|Mar|Apr|May|Jun|Jul|Aug|Sep|Oct|Nov|Dec) (Sun|Mon|Tue|Wed|Thu|Fri|Sat) \+00:00$' }
+    @{ format = "yy yyyy MM MMM MMMM"; regex = '^\d{2} \d{4} \d{2} (Jan|Feb|Mar|Apr|May|Jun|Jul|Aug|Sep|Oct|Nov|Dec) (January|February|March|April|May|June|July|August|September|October|November|December)$' }
+    @{ format = "yyyy-MM-ddTHH:mm:ss"; regex = '^\d{4}-\d{2}-\d{2}T\d{2}:\d{2}:\d{2}$' }
+  ) {
+    param($format, $regex)
+
+    if ($null -ne $format) {
       $format = "'$format'"
     }
-=======
-    It 'utcNow function works for: utcNow(<format>)' -TestCases @(
-        @{ format = $null; regex = '^\d{4}-\d{2}-\d{2}T\d{2}:\d{2}:\d{2}\.\d{6}Z$' }
-        @{ format = "yyyy-MM-dd"; regex = '^\d{4}-\d{2}-\d{2}$' }
-        @{ format = "yyyy-MM-ddTHH"; regex = '^\d{4}-\d{2}-\d{2}T\d{2}$' }
-        @{ format = "yyyy-MM-ddTHHZ"; regex = '^\d{4}-\d{2}-\d{2}T\d{2}Z$' }
-        @{ format = "MMM dd, yyyy HH"; regex = '^(Jan|Feb|Mar|Apr|May|Jun|Jul|Aug|Sep|Oct|Nov|Dec) \d{2}, \d{4} \d{2}$' }
-        @{ format = "yy-MMMM-dddd tt H"; regex = '^\d{2}-(January|February|March|April|May|June|July|August|September|October|November|December)-(Monday|Tuesday|Wednesday|Thursday|Friday|Saturday|Sunday) (AM|PM) \d+$' }
-        @{ format = "MMM ddd zzz"; regex = '^(Jan|Feb|Mar|Apr|May|Jun|Jul|Aug|Sep|Oct|Nov|Dec) (Sun|Mon|Tue|Wed|Thu|Fri|Sat) \+00:00$' }
-        @{ format = "yy yyyy MM MMM MMMM"; regex = '^\d{2} \d{4} \d{2} (Jan|Feb|Mar|Apr|May|Jun|Jul|Aug|Sep|Oct|Nov|Dec) (January|February|March|April|May|June|July|August|September|October|November|December)$' }
-        @{ format = "yyyy-MM-ddTHH:mm:ss"; regex = '^\d{4}-\d{2}-\d{2}T\d{2}:\d{2}:\d{2}$' }
-    ) {
-        param($format, $regex)
-
-        if ($null -ne $format) {
-          $format = "'$format'"
-        }
->>>>>>> 961c94f8
 
     $config_yaml = @"
             `$schema: https://aka.ms/dsc/schemas/v3/bundled/config/document.json
@@ -295,27 +274,14 @@
               properties:
                 output: "[parameters('test')]"
 "@
-<<<<<<< HEAD
     $out = dsc -l trace config get -i $config_yaml 2>$TestDrive/error.log
     $LASTEXITCODE | Should -Be 0 -Because (Get-Content $TestDrive/error.log -Raw)
     # ConvertFrom-Json will convert the date to a DateTime object, so we use regex to capture the string
     $out -match '"output":"(?<date>.*?)"' | Should -BeTrue -Because "Output should contain a date"
     $actual = $matches['date']
-    # since the datetimes might slightly differ, we remove the seconds and milliseconds
-    $expected = $expected -replace ':\d+\.\d+Z$', 'Z'
-    $actual = $actual -replace ':\d+\.\d+Z$', 'Z'
-    $actual | Should -BeExactly $expected -Because "Expected: '$expected', Actual: '$actual'"
-  }
-=======
-        $out = dsc -l trace config get -i $config_yaml 2>$TestDrive/error.log
-        $LASTEXITCODE | Should -Be 0 -Because (Get-Content $TestDrive/error.log -Raw)
-        # ConvertFrom-Json will convert the date to a DateTime object, so we use regex to capture the string
-        $out -match '"output":"(?<date>.*?)"' | Should -BeTrue -Because "Output should contain a date"
-        $actual = $matches['date']
-        # compare against the regex
-        $actual | Should -Match $regex -Because "Output date '$actual' should match regex '$regex'"
-    }
->>>>>>> 961c94f8
+    # compare against the regex
+    $actual | Should -Match $regex -Because "Output date '$actual' should match regex '$regex'"
+  }
 
   It 'utcNow errors if used not as a parameter default' {
     $config_yaml = @"
@@ -326,9 +292,9 @@
               properties:
                 output: "[utcNow()]"
 "@
-<<<<<<< HEAD
     $out = dsc -l trace config get -i $config_yaml 2>$TestDrive/error.log | ConvertFrom-Json
     $LASTEXITCODE | Should -Be 2 -Because (Get-Content $TestDrive/error.log -Raw)
+    $out | Should -BeNullOrEmpty -Because "Output should be null or empty"
     (Get-Content $TestDrive/error.log -Raw) | Should -Match 'utcNow function can only be used as a parameter default'
   }
 
@@ -396,57 +362,51 @@
     $out = dsc -l trace config get -i $config_yaml 2>$TestDrive/error.log | ConvertFrom-Json
     $LASTEXITCODE | Should -Be 0 -Because (Get-Content $TestDrive/error.log -Raw)
     ($out.results[0].result.actualState.output | Out-String) | Should -BeExactly ($expected | Out-String)
-=======
-        $out = dsc -l trace config get -i $config_yaml 2>$TestDrive/error.log | ConvertFrom-Json
-        $LASTEXITCODE | Should -Be 2 -Because (Get-Content $TestDrive/error.log -Raw)
-        $out | Should -BeNullOrEmpty -Because "Output should be null or empty"
-        (Get-Content $TestDrive/error.log -Raw) | Should -Match 'utcNow function can only be used as a parameter default'
->>>>>>> 961c94f8
-    }
-
-    It 'first function works for: <expression>' -TestCases @(
-        @{ expression = "[first(createArray('hello', 'world'))]"; expected = 'hello' }
-        @{ expression = "[first(createArray(1, 2, 3))]"; expected = 1 }
-        @{ expression = "[first('hello')]"; expected = 'h' }
-        @{ expression = "[first('a')]"; expected = 'a' }
-        @{ expression = "[first(array('mixed', 42))]"; expected = 'mixed' }
-    ) {
-        param($expression, $expected)
-
-        $config_yaml = @"
-            `$schema: https://aka.ms/dsc/schemas/v3/bundled/config/document.json
-            resources:
-            - name: Echo
-              type: Microsoft.DSC.Debug/Echo
-              properties:
-                output: "$expression"
-"@
-        $out = dsc -l trace config get -i $config_yaml 2>$TestDrive/error.log | ConvertFrom-Json
-        $LASTEXITCODE | Should -Be 0 -Because (Get-Content $TestDrive/error.log -Raw)
-        ($out.results[0].result.actualState.output | Out-String) | Should -BeExactly ($expected | Out-String)
-    }
-
-    It 'indexOf function works for: <expression>' -TestCases @(
-        @{ expression = "[indexOf(createArray('apple', 'banana', 'cherry'), 'banana')]"; expected = 1 }
-        @{ expression = "[indexOf(createArray(10, 20, 30), 20)]"; expected = 1 }
-        @{ expression = "[indexOf(createArray('a', 'b', 'a', 'c'), 'a')]"; expected = 0 }
-        @{ expression = "[indexOf(createArray('apple', 'banana'), 'orange')]"; expected = -1 }
-        @{ expression = "[indexOf(createArray('Apple', 'Banana'), 'apple')]"; expected = -1 }
-        @{ expression = "[indexOf(createArray(), 'test')]"; expected = -1 }
-        @{ expression = "[indexOf(array(createArray('a', 'b'), createArray('c', 'd')), createArray('c', 'd'))]"; expected = 1 }
-    ) {
-        param($expression, $expected)
-
-        $config_yaml = @"
-            `$schema: https://aka.ms/dsc/schemas/v3/bundled/config/document.json
-            resources:
-            - name: Echo
-              type: Microsoft.DSC.Debug/Echo
-              properties:
-                output: "$expression"
-"@
-        $out = dsc -l trace config get -i $config_yaml 2>$TestDrive/error.log | ConvertFrom-Json
-        $LASTEXITCODE | Should -Be 0 -Because (Get-Content $TestDrive/error.log -Raw)
-        ($out.results[0].result.actualState.output | Out-String) | Should -BeExactly ($expected | Out-String)
-    }
+  }
+
+  It 'first function works for: <expression>' -TestCases @(
+    @{ expression = "[first(createArray('hello', 'world'))]"; expected = 'hello' }
+    @{ expression = "[first(createArray(1, 2, 3))]"; expected = 1 }
+    @{ expression = "[first('hello')]"; expected = 'h' }
+    @{ expression = "[first('a')]"; expected = 'a' }
+    @{ expression = "[first(array('mixed', 42))]"; expected = 'mixed' }
+  ) {
+    param($expression, $expected)
+
+    $config_yaml = @"
+            `$schema: https://aka.ms/dsc/schemas/v3/bundled/config/document.json
+            resources:
+            - name: Echo
+              type: Microsoft.DSC.Debug/Echo
+              properties:
+                output: "$expression"
+"@
+    $out = dsc -l trace config get -i $config_yaml 2>$TestDrive/error.log | ConvertFrom-Json
+    $LASTEXITCODE | Should -Be 0 -Because (Get-Content $TestDrive/error.log -Raw)
+    ($out.results[0].result.actualState.output | Out-String) | Should -BeExactly ($expected | Out-String)
+  }
+
+  It 'indexOf function works for: <expression>' -TestCases @(
+    @{ expression = "[indexOf(createArray('apple', 'banana', 'cherry'), 'banana')]"; expected = 1 }
+    @{ expression = "[indexOf(createArray(10, 20, 30), 20)]"; expected = 1 }
+    @{ expression = "[indexOf(createArray('a', 'b', 'a', 'c'), 'a')]"; expected = 0 }
+    @{ expression = "[indexOf(createArray('apple', 'banana'), 'orange')]"; expected = -1 }
+    @{ expression = "[indexOf(createArray('Apple', 'Banana'), 'apple')]"; expected = -1 }
+    @{ expression = "[indexOf(createArray(), 'test')]"; expected = -1 }
+    @{ expression = "[indexOf(array(createArray('a', 'b'), createArray('c', 'd')), createArray('c', 'd'))]"; expected = 1 }
+  ) {
+    param($expression, $expected)
+
+    $config_yaml = @"
+            `$schema: https://aka.ms/dsc/schemas/v3/bundled/config/document.json
+            resources:
+            - name: Echo
+              type: Microsoft.DSC.Debug/Echo
+              properties:
+                output: "$expression"
+"@
+    $out = dsc -l trace config get -i $config_yaml 2>$TestDrive/error.log | ConvertFrom-Json
+    $LASTEXITCODE | Should -Be 0 -Because (Get-Content $TestDrive/error.log -Raw)
+    ($out.results[0].result.actualState.output | Out-String) | Should -BeExactly ($expected | Out-String)
+  }
 }