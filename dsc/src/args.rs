--- conflicted
+++ resolved
@@ -33,16 +33,6 @@
     /// The subcommand to run
     #[clap(subcommand)]
     pub subcommand: SubCommand,
-<<<<<<< HEAD
-    /// The output format to use
-    #[clap(short = 'o', long)]
-    pub format: Option<OutputFormat>,
-=======
-    #[clap(short = 'i', long, help = "The input to pass to the configuration or resource", conflicts_with = "input_file")]
-    pub input: Option<String>,
-    #[clap(short = 'p', long, help = "The path to a file used as input to the configuration or resource")]
-    pub input_file: Option<String>,
->>>>>>> fc38869d
     #[clap(short = 'l', long, help = "Trace level to use", value_enum, default_value = "warning")]
     pub trace_level: TraceLevel,
     #[clap(short = 'f', long, help = "Trace format to use", value_enum, default_value = "default")]
@@ -83,11 +73,12 @@
 pub enum ConfigSubCommand {
     #[clap(name = "get", about = "Retrieve the current configuration")]
     Get {
-<<<<<<< HEAD
         #[clap(short = 'd', long, help = "The document to pass to the configuration or resource", conflicts_with = "path")]
         document: Option<String>,
         #[clap(short = 'p', long, help = "The path to a file used as input to the configuration or resource", conflicts_with = "document")]
         path: Option<String>,
+        #[clap(short = 'f', long, help = "The output format to use")]
+        format: Option<OutputFormat>,
     },
     #[clap(name = "set", about = "Set the current configuration")]
     Set {
@@ -95,6 +86,8 @@
         document: Option<String>,
         #[clap(short = 'p', long, help = "The path to a file used as input to the configuration or resource", conflicts_with = "document")]
         path: Option<String>,
+        #[clap(short = 'f', long, help = "The output format to use")]
+        format: Option<OutputFormat>,
     },
     #[clap(name = "test", about = "Test the current configuration")]
     Test {
@@ -102,20 +95,8 @@
         document: Option<String>,
         #[clap(short = 'p', long, help = "The path to a file used as input to the configuration or resource", conflicts_with = "document")]
         path: Option<String>,
-=======
         #[clap(short = 'f', long, help = "The output format to use")]
         format: Option<OutputFormat>,
-    },
-    #[clap(name = "set", about = "Set the current configuration")]
-    Set {
-        #[clap(short = 'f', long, help = "The output format to use")]
-        format: Option<OutputFormat>,
-    },
-    #[clap(name = "test", about = "Test the current configuration")]
-    Test {
-        #[clap(short = 'f', long, help = "The output format to use")]
-        format: Option<OutputFormat>,
->>>>>>> fc38869d
     },
     #[clap(name = "validate", about = "Validate the current configuration", hide = true)]
     Validate {
@@ -126,15 +107,12 @@
     },
     #[clap(name = "export", about = "Export the current configuration")]
     Export {
-<<<<<<< HEAD
         #[clap(short = 'd', long, help = "The document to pass to the configuration or resource", conflicts_with = "path")]
         document: Option<String>,
         #[clap(short = 'p', long, help = "The path to a file used as input to the configuration or resource", conflicts_with = "document")]
         path: Option<String>,
-=======
         #[clap(short = 'f', long, help = "The output format to use")]
         format: Option<OutputFormat>,
->>>>>>> fc38869d
     }
 }
 
@@ -159,13 +137,10 @@
         resource: String,
         #[clap(short, long, help = "The input to pass to the resource as JSON or YAML", conflicts_with = "path")]
         input: Option<String>,
-<<<<<<< HEAD
         #[clap(short = 'p', long, help = "The path to a JSON or YAML file used as input to the configuration or resource", conflicts_with = "input")]
         path: Option<String>,
-=======
         #[clap(short = 'f', long, help = "The output format to use")]
         format: Option<OutputFormat>,
->>>>>>> fc38869d
     },
     #[clap(name = "set", about = "Invoke the set operation to a resource", arg_required_else_help = true)]
     Set {
@@ -173,13 +148,10 @@
         resource: String,
         #[clap(short, long, help = "The input to pass to the resource as JSON or YAML", conflicts_with = "path")]
         input: Option<String>,
-<<<<<<< HEAD
         #[clap(short = 'p', long, help = "The path to a JSON or YAML file used as input to the configuration or resource", conflicts_with = "input")]
         path: Option<String>,
-=======
         #[clap(short = 'f', long, help = "The output format to use")]
         format: Option<OutputFormat>,
->>>>>>> fc38869d
     },
     #[clap(name = "test", about = "Invoke the test operation to a resource", arg_required_else_help = true)]
     Test {
@@ -187,13 +159,10 @@
         resource: String,
         #[clap(short, long, help = "The input to pass to the resource as JSON or YAML", conflicts_with = "path")]
         input: Option<String>,
-<<<<<<< HEAD
         #[clap(short = 'p', long, help = "The path to a JSON or YAML file used as input to the configuration or resource", conflicts_with = "input")]
         path: Option<String>,
-=======
         #[clap(short = 'f', long, help = "The output format to use")]
         format: Option<OutputFormat>,
->>>>>>> fc38869d
     },
     #[clap(name = "schema", about = "Get the JSON schema for a resource", arg_required_else_help = true)]
     Schema {
